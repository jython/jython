--- conflicted
+++ resolved
@@ -309,10 +309,6 @@
 
         # by string
         self.checkequal(['a', 'b', 'c', 'd'], 'a//b//c//d', 'split', '//')
-<<<<<<< HEAD
-        #self.checkequal(['endcase ', ''], 'endcase test', 'split', 'test')
-
-=======
         self.checkequal(['a', 'b//c//d'], 'a//b//c//d', 'split', '//', 1)
         self.checkequal(['a', 'b', 'c//d'], 'a//b//c//d', 'split', '//', 2)
         self.checkequal(['a', 'b', 'c', 'd'], 'a//b//c//d', 'split', '//', 3)
@@ -344,7 +340,6 @@
         self.checkequal([u'a', u'b', u'c d'], 'a b c d', 'split', u' ', 2)
 
         # argument type
->>>>>>> 1a297e2c
         self.checkraises(TypeError, 'hello', 'split', 42, 42, 42)
 
         # null case
@@ -1048,9 +1043,6 @@
                 else:
                     self.checkcall(format, "__mod__", value)
 
-<<<<<<< HEAD
-    def test_partition(self):
-=======
     def test_inplace_rewrites(self):
         # Check that strings don't copy and modify cached single-character strings
         self.checkequal('a', 'A', 'lower')
@@ -1072,7 +1064,6 @@
 
     def test_partition(self):
 
->>>>>>> 1a297e2c
         self.checkequal(('this is the par', 'ti', 'tion method'),
             'this is the partition method', 'partition', 'ti')
 
@@ -1087,10 +1078,7 @@
         self.checkraises(TypeError, S, 'partition', None)
 
     def test_rpartition(self):
-<<<<<<< HEAD
-=======
-
->>>>>>> 1a297e2c
+
         self.checkequal(('this is the rparti', 'ti', 'on method'),
             'this is the rpartition method', 'rpartition', 'ti')
 
@@ -1102,12 +1090,8 @@
         self.checkequal(('http://www.python.', 'org', ''), S, 'rpartition', 'org')
 
         self.checkraises(ValueError, S, 'rpartition', '')
-<<<<<<< HEAD
-        self.checkraises(TypeError, S, 'rpartition', None)    
-=======
         self.checkraises(TypeError, S, 'rpartition', None)
 
->>>>>>> 1a297e2c
 
 class MixinStrStringUserStringTest:
     # Additional tests for 8bit strings, i.e. str, UserString and
