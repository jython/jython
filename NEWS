Jython NEWS

For more details, please see https://hg.python.org/jython

Jython 2.7.1rc1
  Bugs fixed
<<<<<<< HEAD
    - [ 2516 ] _get_open_ssl_key_manager tries to validate that the private and
               public keys match, and is throwing an SSLError:
               "key values mismatch" when provided with multiple certs (Root/CA/Cert)
    - [ 2314 ] Failures in test_shutil on Windows
    - [ 2488 ] Subprocess should always join corresponding coupler threads
    - [ 2461 ] SSL Handshake fails for peers connected via IPV6
    - [ 2508 ] Jython non-blocking socket send() does not conform to Python's behavior.
    - [ 2462 ] SSL Handshake never happens even if do_handshake_on_connect=True for serv
    - [ 2487 ] PyType.fromClass deadlocks on slow systems (circleci for example)
=======
    - [ 2413 ] ElementTree.write doesn't close files if used with invalid encoding
    - [ 2488 ] Always join on subprocess coupler threads
>>>>>>> 8786585a
    - [ 2480 ] Repeating from <javapackage> import <class> results in reload
    - [ 2472 ] Importing simplejson fails with: 'NoneType' object has no
               attribute 'encode_basestring_ascii'
    - [ 2471 ] Jython is using netty channel future incorrectly
    - [ 2470 ] Jython leaks sockets in select reactor
    - [ 2469 ] Embedded BouncyCastle provider does not validate properly
    - [ 2460 ] Wrong result when multiplying complex numbers involving infinity
    - [ 2454 ] Security Vulnerability in Jython
    - [ 2442 ] Overriding __len__, __iter__, and __getitem__ in a tuple subclass
               causes an infinite recursion
    - [ 2112 ] time.strptime() has different default year in Jython and CPython
    - [ 1767 ] Rich comparisons
<<<<<<< HEAD
=======
    - [ 2314 ] Failures in test_shutil on Windows
    - [ 2443 ] java.util.Map derived classes lack iterkeys, itervalues methods
>>>>>>> 8786585a

  New Features
    - Buffer API changes allow java.nio.ByteBuffer to provide the storage when a PyBuffer
      is exported. This is to support CPython extensions via JyNI, but has other uses too
      (including access to direct memory buffers from Python). There is no change at the
      Python level or for client code using PyBuffer via the "fully encapsulated" API. It
      risks breaking code that makes direct access to a byte array via PyBuffer, implements
      the PyBuffer interface, or extends implementation classes in org.python.core.buffer.
    - Updated Netty to 4.1.4
    - Fixed platform.mac_ver to provide actual info on Mac OS similar to CPython behavior.
    - Added uname function to posix module. The mostly Java-based implementation even
      works to some extend on non-posix systems (e.g. Windows).

Jython 2.7.1b3
  Bugs fixed
    - [ 550200 ] Jython does not work on ebcdic platforms
    - [ 2457 ] Synchronization bug in PySystemStateCloser causes complete deadlock
    - [ 2456 ] java.util.List.remove(index) does not dispatch to overloaded method for index remove
    - [ 2453 ] org.python.modules.sre.PatternObject should be named SRE_Pattern to look like CPython
    - [ 2452 ] Jython locking threads on Java proxy objects (multithreaded performance degradation)
    - [ 2451 ] array.array objects should not hash
    - [ 2441 ] sys.executable is None on standalone install, thus causing a setup()
               install/build to fail
    - [ 2439 ] 'SSLSocket' object has no attribute 'accept'
    - [ 2437 ] no common ciphers SSL handshake error
    - [ 2436 ] Missing socket.SOL_TCP (= socket.IPPROTO_TCP)
    - [ 2435 ] Remove unsupported socket options like socket.SO_EXCLUSIVEADDRUSE
    - [ 2434 ] zlib module has different flush behaviour than CPython and PyPy
    - [ 2431 ] tox not working because of zero width bug in Jython sre
    - [ 2428 ] socket.connect_ex does not properly report connection state sequence
    - [ 2426 ] Support socket shutdown with "how" of _socket.SHUT_RDWR (2)
    - [ 2423 ] jarray.array() method broken in 2.7
    - [ 2421 ] UnboundLocalError: local variable 'key_store' referenced before
               assignment in _sslverify.py
    - [ 2417 ] os.utime fails on UNC network paths
    - [ 2416 ] os.system does not use changes to os.environ in subprocesses
    - [ 2401 ] SSL race produces NPE
    - [ 2400 ] Installing pip as part of Jython installation fails
    - [ 2393 ] Clean running regression tests on windows
    - [ 2392 ] Intermittent errors from sre_compile.py - 
               ValueError('unsupported operand type', 'subpattern')
    - [ 2391 ] read-only attr wrongly reported
    - [ 2390 ] Support SSLContext
    - [ 2374 ] setsockopt call from pika fails with "Protocol not available"error
    - [ 2368 ] Problem with _io and BlockingIOError
    - [ 2360 ] Not installing pip on Jython
    - [ 2358 ] Using "read all" ops on /proc files on Linux produces empty strings
    - [ 2357 ] Infinite recursion with set subclass
    - [ 2338 ] readline.py startup hook
    - [ 2329 ] Cannot create virtualenv with jython2.7rc2 - breaks tox
    - [ 2321 ] Py.setSystemState() is a NOOP
    - [ 2279 ] PyIterator#__tojava__ should support coercion to java array
    - [ 2350 ] Installer errors on ensurepip
    - [ 2276 ] Ctrl-Z doesn't exit Jython console on Windows
    - [ 2223 ] __file__ not defined when running from ScriptEngine
    - [ 2154 ] When running multiple engines in different threads, the last registered
               writer is in use for all script executions.
    - [ 2124 ] xml.dom.minidom.writexml() changes value of TEXT_NODE
    - [ 1984 ] os.pipe() missing
    - [ 1953 ] lib2to3 missing
    - [ 1780 ] jarray not properly converted to list with java.util.Arrays.asList(T... a)
    - [ 1739 ] JSR223: ScriptEngine.FILENAME not honoured
    - [ 1738 ] JSR223: ScriptEngine.ARGV is not honoured

  New Features
    - Use latest upstream bundled wheels for ensurepip: pip (7.1.2), setuptools (18.4),
      replacing wheels patched specifically for Jython
    - Unified PyDictionary and PyStringMap under a common abstract base class.
    - Added Py.newJ method family for easier access to Python code from Java. Now you
      can coerce Python types under Java interfaces without needing to inherit from
      the Java-interface in Python code. Also see PyModule.newJ.

Jython 2.7.1b2
  Bugs fixed
   - [ 2396 ] test_threading and others fail under Cygwin (sys.executable).
   - [ 2397 ] test.test_os_jy fails on Windows due to non-byte PyString.
   - [ 2405 ] os.getpid() is missing (JNR JARs updated). 

Jython 2.7.1b1
  Bugs fixed
   - [ 1423 ] Circular imports no longer cause RuntimeError.
   - [ 2310 ] test_import runs on Windows (and passes with 4 skips).
   - [ 2347 ] failures in test_import_pep328 when run with -m
   - [ 2158, 2259 ] Fixed behaviour of relative from ... import *
   - [ 1879 ] -m command now executes scripts from inside a jar file 
   - [ 2058 ] ClasspathPyImporter implements PEP 302 get_data (and others)
   - [ 2364 ] bytearray and str: isalpha(), isupper() etc. now match Python 2

Jython 2.7
  same as 2.7rc3

Jython 2.7rc3
  Bugs fixed
   - [ 2311, 2319 ] Many compatibility fixes for launcher (bin/jython, bin/jython.exe)
   - [ 2332 ] jython -m test.regrtest -e now finds the tests it should
   - [ 1572 ] sys-package-mgr console messages silenced by default. Thanks to Emmanuel Jannetti.
   - [ 2327 ] Tests in org/python/tests/imp run only with  proper path
   - [ 2105 ] Fix inconsistent conversion of PyObject to String in StdoutWrapper
   - [ 1795 ] Support both subclassing from Java in a Python class and a Python implementation of __tojava__
   - [ 1861 ] Fix threading.Lock to support non-reentrant semantics
   - [ 2323 ] Fixes pickling issues in object.__reduce__ and cPickle.{load, loads}
   - [ 1540 ] Fix stack overflow due to how proxies for Java classes resolve super method in Java
   - [ 2325 ] Enable piping input into Jython without getting extraneous prompt output
   - [ 2324 ] Fix index computation for StringBuilder after seek back in cStringIO
   - [ 2171 ] Fixed direct calls to __pow__() on int, long and float with a modulo of None
   - [ 2326 ] Java's weakly consistent iteration of ConcurrentMap is compatible with mutation
   - [ 2322 ] Refreshed several networking modules from CPython 2.7.9 due to CVE-2013-1752
   - [ 1670 ] Added automatic type coercion of decimal.Decimal to java.lang.{Double, Float}
   - Pull in hand coded AST work into code gen in asdl_antlr
   - [ 2307 ] Fixed normalization of paths on Windows
   - Module tempfile now returns temporary directory in proper case (See also CPython issue 14255)
   - Faster extended slice deletion in bytearray.
   - [ 2304 ] Fixed __module__ missing from functions in the time and operator modules

Jython 2.7rc2
  Bugs fixed
   - [ 2301 ] time.strftime now always returns a bytestring (fixes pip on Japanese locales)
   - [ 2297 ] Updates Jython installer to use jython.exe
   - [ 2298 ] Fix setuptools wheel bundled by ensurepip so it checks for Windows on Jython
   - [ 2300 ] Fix bin/jython.py to not consume subcommand args

  New features
   - Installer installs pip, setuptools by default, but custom builds can de-select.
     Does not change standalone usage. (Runs jython -m ensurepip as last install step.)
   - Makes jython.py be the default launcher (as bin/jython) if CPython 2.7 is available.

  Removed support
   - Installer no longer supports using an alternative JRE when generating Jython launchers.
     Instead just use JAVA_HOME environment variable to select the desired JRE.
     (Removed because of the new native launcher, jython.exe, that is now used on Windows.)

Jython 2.7rc1
  Bugs fixed
   - [ 1793 ] Fix relative seek in read/write mode via a non-buffered readinto() method 
   - [ 2282 ] Speed up startup with compiled $py.class files included for standalone, full jars
   - [ 1371, 2283, 2296 ] More robustness wrt security managers, python.home, import of non-ascii names
   - [ 2068 ] Use position(long) setter to manually update file channel's position post-write.
   - [ 2288 ] Posix link and symlink support now uses NIO2
   - [ 2120 ] Use Java instead of JNR for os.chmod, os.mkdir when running on Windows
   - [ 2226 ] Matches CPython's re support of what counts as a Unicode whitespace codepoint
   - [ 1725 ] Speed up re matching by not executing SRE_STATE#TRACE in the sre regex engine
   - Exceptions with non-ascii args should not cause an exception when displayed on console
   - [ 2274 ] Remove Jython-specific pythonpath, test_pythonpath; update pwd to support unicode
   - [ 2289 ] Ensure core types are Serializable, specifically PyUnicode
   - [ 2272 ] Generalize adding special slots (__dict__, __weakref__); adds support for Werkzeug
   - [ 2280 ] Avoid deadlock at shutdown with synchronization of PySystemStateCloser, FinalizeTrigger
   - [ 2275 ] Upgrade JLine to support keyboard layouts using AltGr (such as Finnish) on Windows
   - Improve robustness of socket and SSL support, especially error handling
   - time.sleep(0) should always attempt to yield CPU
   - [ 2271 ] Restore __tojava__ to datetime.{date, datetime, time} classes
   - [ 2084, 1729 ] Robust handling of sun.misc.Signal exceptions across various JVM implementations
   - [ 2189 ] Add java_user scheme to support user directory installs
   - Fix Popen._internal_poll so that it does not race with java.lang.Process finalization
   - Fix reflection-based garbage collection traversal for CPython compatible gc semantics
   - [ 1491 ] Windows launcher now uses jython.exe (built with PyInstaller) instead of jython.bat
     This means that pip, nosetests, yolk, and other installed tool scripts finally work on Windows

  New features
   - Can add a __dict__ slot descriptor to a subclass of Java classes, such as java.util.HashMap
   - Directly execute zip files or dirs with top level __main__.py to support wrapper scripts
     generated by distlib, part of pip
   - Reflection-based traversal is now activated by default as a fallback for ordinary traversal.
     This impacts third-party extenders of PyObject. A warning is emitted that suggests next steps
     on how to avoid this cost.
   - Uses classpath wildcard in jython.py/jython.exe to minimize the launcher command line,
     (main benefit is Jython developers on Windows using dev builds)
   - Adds new Jython launcher written in Python, bin/jython.py, to be run by CPython 2.7

Jython 2.7b4
  Bugs Fixed
    - [ 2032 ] Fixed typo in compiler/pycodegen.py
    - [ 2190 ] Raise ValueError when unichr() is called with isolated surrogate codepoint
    - [ 1057 ] Finalizer support (__del__) for new style classes
    - [ 2192 ] Server requests were hanging using jython, django and django-jython
    - [ 2204 ] Minimum (core) install will now suport Jython console
    - [ 2184 ] inspect.callargs, including anonymous tuples in function params
    - [ 2100 ] Fix deficiencies in PyUnicode beyond the BMP
    - Fix bug in supporting meta path importers for six
    - [ 2183 ] Rework function attributes support
    - [ 2115 ] Allow bound methods as arg for single method interface param
    - [ 2163 ] Refactor Py, PySystemState to init constants early
    - [ 2217 ] Update serial release to 3 for sys.version_info
    - [ 2090, 1494 ] Behaviour of long in the JSR-223 engine
    - [ 2196 ] Do not emit duplicate entries in building standalone jar
    - [ 1708 ] Ensure regrtest runs in a C locale to avoid failures
    - [ 2037 ] Prevent non-byte values appearing in str()
    - [ 2205 ] Guard via module import lock all entry points from Java into import
    - [ 1631 ] Fully proxy java.util.Map objects as Python dicts
    - [ 2215 ] Fully proxy java.util.List objects as Python lists
    - [ 2242 ] select.select and related socket.connect_ex fixes
    - [ 2241 ] Fully proxy java.util.Set objects as Python sets
    - [ 2239, 1825 ] os.getenv, os.listdir may return unicode instead of bytes
    - [ 2110 ] Update Java Native Runtime jars
    - [ 2236 ] Interactive parser does not accept try ... except E as e: syntax
    - [ 2232 ] Visit class decorators when visiting class def in scopes compilation
    - [ 2247 ] dict.pop should not add additional quoting in KeyError
    - [ 2238 ] os.system now uses a simpler wrapping of ProcessBuilder
    - [ 1561 ] Raises NotImplementedError if abstract method from Java is not implemented
    - [ 2221 ] Implement Popen.pid 
    - [ 2150 ] Fix regrtest to support -x to exclude tests
    - [ 1152612 ] All dict methods for __dict__ except views
    - [ 1762054 ] Add webbrowser module
    - [ 2252 ] Args in sys.argv are now unicode if characters > 127
    - [ 2092 ] Upgrade to JLine2 and add tab completion support
    - [ 2236 ] Interactive parser does not accept try ... except E as e: syntax
    - [ 2237 ] Fully conformant math and cmath support
    - [ 2244 ] More robust testing of math and cmath modules
    - [ 2224 ] id(...) now persists object resurrection and a pattern is provided to solve similar issues
               (i.e. attributes bound to a PyObject via a WeakHashMap) in an analogue way (See JyAttribute.java).

  New features
    - Full support of Python buffer protocol, along with Java ByteBuffer support
    - Add index to PyUnicode facilitating O(1) access to strings beyond the BMP.
    - java.util.{Map, List, Set} are now treated as subclasses of the
      corresponding Python abstract base classes
    - jythonlib module to simplify usage of Java internals from Python;
      weakref collections now directly use corresponding collections from
      Google Guava and java.util
    - CPython's _json.c was ported to Java to speed up JSON encoding/decoding
    - Upgraded third party libraries
    - Initial support for ensurepip module
    - Callbacks can be registered/unregistered to be notified when
      bytecode is loaded, using jythonlib.bytecodetools
    - Jython now features an optional, but recommended-to-implement traverseproc-mechanism
      like CPython. This enables some new gc-features to optionally emulate CPython-specific
      gc-behavior. See doc in gc.java and Traverseproc.java.

  Potentially backwards breaking changes, removing silent errors:

    - remove method on proxied List objects now follows Python
      sematics: a ValueError is raised if the item is not found in the
      java.util.List. In the past, Java semantics were used, with a
      boolean returned indicating if the item was removed or
      not. Given how this interacted with Jython, such remove
      invocations were in the past silent, and perhaps were actually a
      bug.

    - d[key_not_present], if d implement java.util.Map, no longer
      returns None, but raises KeyError, which means this behavior now
      matches standard dict semantics.

    - Abstract methods of an inherited class or interface from Java now raise
      NotImplementedError, instead of returning None (in Java, null) or some
      "zero", if they are not implemented in the extending Python class.

    - os.getenv, os.listdir, sys.argv now return unicode instead of
      str values if a given value is not ascii, thus allowing such
      values to be passed through to Java, eg
      java.io.File(sys.argv[1]). Earlier such behavior was potentially
      silently failing in Python functions, but passing through to
      Java because of bug 2037. This behavior conforms with Python
      3.x, which uses Unicode.

Jython 2.7b3
  Bugs Fixed
    - [ 2225 ] Jython+django-jython - no module named site
    - [ 1497 ] ast classes do not have appropiate base classes
    - [ 1980 ] ast.Eq, ast.Gt, ast.GtE, ast.In, ast.Is, ast.IsNot, ast.Lt, ast.LtE, ast.NotEq and ast.NotIn should be subclasses of ast.cmpop
    - [ 1981 ] ast.And and ast.Or should be subclasses of ast.boolop
    - [ 2130 ] Fix max such that any raised ValueError uses the correct error message text
    - [ 2180 ] default encoding is not UTF-8
    - [ 2094, 2147, 2174 ] Fix bugs in select.poll, threadpool group closing, and SSL handshaking
    - [ 2178 ] Update Apache Commons Compression to 1.8.1 for jar-complete builds
    - [ 2176 ] Fix bz2.BZ2File.read so it reads the number of requested bytes
    - [ 2028 ] Implement unicode._formatter_parser and unicode._formatter_parser
    - [ 1747 ] Synchonize runClosers upon shutdown
    - [ 1898 ] Support subprocess termination vs terminate/kill methods
    - [ 2096 ] Fix subprocess construction such that handles are inherited if not set
    - [ 2123 ] Preserve original name of console encoding
    - [ 1728 ] Make PyDictionary#equals() more robust, similar to PyTuple and PyList
    - [ 2040 ] Ensure that bz2 decompression has enough data to decode
    - [ 2146 ] Fix xrange compliance
    - [ 1591 ] Interactive interpreter stuck on '...' loop
    - [ 1982 ] Modify enumerate such that it can it work with arbitrarily long integers
    - [ 2155 ] Enable IP address objects to be used as tuples
    - [ 1991 ] Subclassed itertools classes can now chain, and be iterated by Java code
    - [ 2062 ] os.write accepts objects having the buffer API
    - [ 1949 ] Update collections.deque to 2.7 compliance, and is now threadsafe
    - [ 1066 ] Add CJK codecs, as well as other codecs available in Java but not in Jython directly
    - [ 2112 ] time.strptime now uses _strptime.py
    - [ 2123 ] Use Java codec throughout parser (not sometimes a Python one)
    - [ 2078 ] Fix tuple creation for inet6 addresses, and support for bound inet4 socket local address
    - [ 2088 ] Fix defaultdict so that derived classes __missing__ methods are not ignored
    - [ 2108 ] Cannot set attribute to instances of AST/PythonTree (blocks pyflakes)
    - [ 1982 ] builtin function enumerate() should support an optional 'start' argument
    - [ 1896215 ] findResource(s) for SyspathJavaLoader
    - [ 2140 ] Raise ValueError on args of invalid domain for math.sqrt, math.log
    - [ 2119 ] Updated *Derived.java classes as generated by src/templates/gderived.py.
    - [ 2087 ] Updated defaultdict to use LoadingCache idiom instead of deprecated ComputingMap
    - [ 2133 ] Fix memory leak by doing computed loads only with __getitem__ in defaultdict
    - Full bz2 support
    - Fix the struct module so that struct.Struct class can be derived from.
 
  Work on resource cleanup
    - RefReaperThread is now a Runnable to avoid ClassLoader resource leaks
    - ShutdownCloser is now a Runnable to avoid subclass audit issues under a SecurityManager
    - Remove shadowing of mutable statics in PySystemState, instead make them instance variables
    - Fix PySystemState such that it supports AutoCloseable, Closeable

  Potentially backwards breaking changes
    - Fix ThreadState so that Jython runtime can be unloaded, using Object[1] indirection
    - Use weakkey/weakvalue when caching ThreadState for a given thread, instead of using ThreadLocal
    - recursion_count is now more approximate, because not all entry/exit pairs are tracked
    - By default, site module is imported when using PythonInterpreter
      Use -Dpython.import.site=false (as of RC1) to not import site at all

  New Features
    - Added socket reboot work, using Netty 4 to fully support socket, select, and ssl API

Jython 2.7b2
  Bugs Fixed
    - [ 1753 ] zlib doesn't call end() on compress and decompress
    - [ 1860 ] test failures in test_array.py
    - [ 1862 ] cStringIO does not support arrays as arguments
    - [ 1876 ] PYTHONIOENCODING unsupported, used (among others) by PyDev
    - [ 1926 ] Adjust MutableSet.pop test so we do not need to skip it
    - [ 1964 ] time.strptime() does not support %f in format
    - [ 2005 ] threading.Event object's wait([timeout]) function returns null instead of True/False.
    - [ 2013 ] %x hex formatting takes O(N^2) time.
    - [ 2020 ] str.translate should delete characters in the second arg when table is None
    - [ 2027 ] Discrepancy in bin(-num) output
    - [ 2033 ] test_strptime fails: test_mar1_comes_after_feb29_even_when_omitting_the_year
    - [ 2046 ] sys.stdin.readline() hangs when used interactively (JLine, Windows)
    - [ 2060 ] Thread ident missing
    - [ 2071 ] datetime strftime %f does not work
    - [ 2075 ] Incorrect padding for hex format strings
    - [ 2082 ] Unexpected (Pdb) prompt during regression tests
    - [ 2083 ] os.unlink() can delete directories
    - [ 2089 ] sys.stdout not flushed after sys.exit

  New Features
    - Command line option -E (ignore environment variables)
    - Environment variable PYTHONIOENCODING, and corresponding registry items

  Removed support
    - No longer supports Java 6; the minimum version is now Java 7

Jython 2.7b1
  Bugs Fixed
    - [ 1716 ] xrange slicing raises NPE.
    - [ 1968 ] Fixes for test_csv.py.
    - [ 1989 ] condition.notify_all() is missing.
    - [ 1994 ] threading.Event doesn't have is_set method fixed.
    - [ 1327 ] ThreadState needs API cleanup work
    - [ 1309 ] Server sockets do not support client options and propagate them to 'accept'ed client sockets.
    - [ 1951 ] Bytecode Interpreter stack optimization for larger arguments
    - [ 1894 ] bytearray does not support '+' or .join()
    - [ 1921 ] compiler module broken in Jython 2.7 
    - [ 1920 ] Backport CO_FUTURE_PRINT_FUNCTION to Lib/compiler/pycodegen.py
    - [ 1914 ] Float formatting broken in many non-English locales in Jython 2.7
    - [ 1909 ] attrgetter does not parse dotted attributes
    - [ 1924 ] Implement operator.methodcaller
    - [ 1934 ] Break itertools.compress into a separate class 
    - [ 1933 ] Break itertools.cycle into a separate class
    - [ 1932 ] Make check for iterability in chain() arguments lazy
    - [ 1931 ] Check that there are exactly 2 filter args
    - [ 1913 ] Support short -W options
    - [ 1897 ] 2.7.0ax only has partial ssl support
    - array_class in jarray module returns the "Array of a type" class

  New Features
    - bytearray complete
    - a buffer API
    - memoryview
    - bz2 module

Jython 2.7a2
  Bugs Fixed
    - [ 1892 ] site-packages is not in sys.path

Jython 2.7a1
  Bugs Fixed
    - [ 1880 ] Sha 224 library not present in Jython

Jython 2.5.4rc2
  Bugs Fixed
    - [ 2017 ] jython.bat script pollutes environment! (variables)
    - [ 1899 ] Fix to platform.py to correctly avoid a warning message on Windows.
    - [ 1988 ] API for threading.condition fails to accept *args for acquire
    - [ 1753 ] zlib doesn't call end() on compress and decompress
    - [ 1971 ] platform.py - 'NoneType' object has no attribute 'groups'
    - [ 1988 ] API for threading.condition fails to accept *args for acquire

Jython 2.5.4rc1
  Bugs Fixed
    - [ 1936 ] JBoss 7, vfs protocol in use for jarFileName in PySystemState.
    - [ 1972 ] jython 2.5.3 sys.stdin.readline() hangs when jython launched as subprocess on Mac OS X.
    - [ 1962 ] Interactive console in Jython 2.5.3 needs CRTL-D to execute command.
    - [ 1676 ] NPE in defaultdict 
    - [ 1481 ] jython throws java.lang.IllegalArgumentException instead of ValueError.
    - [ 1716 ] xrange slicing raises NPE.

Jython 2.5.3rc1
  Bugs Fixed
    - [ 1952 ] __import__(): Handling of non-dict globals argument incompatible with CPython
    - [ 1900 ] Python imports from Java cause some Python imports to fail

Jython 2.5.3b3
  Bugs Fixed
    - [ 1754 ] modjy does not provide appropriate wsgi.input file-like object

Jython 2.5.3b2
  Bugs Fixed
    - [ 1908 ] Patch for 'Unmapped exception: java.net.NoRouteToHostException'
    - [ 1871 ] Relative import in module gets imported to top level (regression)
    - [ 1854 ] set().pop() race condition
    - [ 1730 ] functools.partial incorrectly makes __doc__ property readonly
    - [ 1537 ] expat: org.python.apache.xerces.parsers.SAXParser
    - [ 1268 ] SAX parsers wants to load external DTDs, causing an exception
    - [ 1805 ] threading.Thread always gets name "Thread" instead of a discriminating one
    - [ 1866 ] Parser does not have mismatch token error messages caught by BaseRecognizer
    - [ 1837 ] gderived.py and template Ant target fail on Windows
    - [ 1536 ] NPE in org.python.jsr223.PyScriptEngine:187
    - [ 1640 ] cStringIO does not complain on getvalue after close
    - [ 1721 ] NPE when using JSR 223 (TestCase+Patch)
    - [ 1749 ] function descriptor doesn't work in interactive console
    - [ 1816 ] Jython Interactive Console makes system beep noise too much
    - [ 1829 ] test_socket.py failing on Ubuntu (Oneiric)
    - [ 1844 ] bad host returned by getsockname

Jython 2.5.3b1
  Bugs Fixed
    - [ 1835 ] s/occured/occurred/ :)
    - [ 1727 ] Error in Jython 2.5.2 with os.stat and varargs
    - [ 1735 ] return type of os.read is unicode, not str
    - [ 1755 ] os.utime('/tmp/nonexistent-file', None) fails to raise OSError
    - [ 1768 ] sax.parse doesn't handle attributes with name 'id' correctly
    - [ 1803 ] _tcpsocket doesn't have 'family' attribute
    - [ 1804 ] _tcpsocket doesn't have 'type' and 'proto' attributes
    - [ 1809 ] socket.getaddrinfo sometimes returns an object that crashes in __str__
    - [ 1811 ] Recursive import bug w/ SQLAlchemy 0.7.3
    - [ 1819 ] Incorrect handling of Java object toString methods returning null
    - [ 1824 ] os.link() can silently fail
    - [ 1825 ] EnvironmentError.filename is `str` even if original name is `unicode`
    - [ 1828 ] Problems inheriting from long
    - [ 1833 ] Trouble passing Python objects through a Java class back to Python

Jython 2.5.2
  same as 2.5.2rc4

Jython 2.5.2rc4
  Bugs Fixed
    - [ 1667 ] thread.local subclasses with constructor params fail
    - [ 1698 ] warnings module fails under JSR-223
    - [ 1697 ] Wrong error message when http connection can not be established
    - [ 1210 ] Lib/socket.py doesn't allow IPv6 sockets and fails with an AssertionError
    - [ 1700 ] "virtualenv is not compatible" to 2.5.2rc3
    - [ 1701 ] Files are not flushed properly when opened from the EDT (partial fix)
  New Features
    - The socket module now includes ipv6 support
    - The socket module now also includes Internationalized Domain
      Names (RFC 3490) support on Java 6

Jython 2.5.2rc3
  Bugs Fixed
    - [ 1674 ] PDB crashes under the JSR-223 scripting engine
    - [ 1680 ] jython -c option is not parsed right
    - [ 1681 ] JSR-223, Jython 2.5.2 and implementing Java Interfaces from Python
    - [ 1675 ] Jython exits prematurely when executing a file, thus killing Swing windows
    - [ 1682 ] exit code of 0 on unhandled exception
    - [ 1668 ] strptime('','') works on cpython but not on jython
    - [ 1693 ] Unicode sys.path elements cause UnicodeErrors on import
      
Jython 2.5.2rc2
  Bugs Fixed
    - [ 1665 ] cPickle calls __import__ with illegal parameters
    - [ 1628 ] getpass.getpass echoes input
    - Fix logic to detect that a console is interactive (related to #1133)

Jython 2.5.2rc1
  Bugs Fixed
    - [ 1133 ] Support ipython and other completers with readline emulation
    - [ 1642 ] JSR223 PyScriptEngine#getInterface returns a NPE when called with zero args
    - [ 1662 ] time.strptime does not use Java date format strings properly
    - [ 1543 ] PyArray fails to clean up pre-allocated space
    - [ 1661 ] Error at on exit in TCC/LE
    - [ 1639 ] JBoss 5, vfszip protocol in use for jarFileName in PySystemState
    - [ 1660 ] threading module memory leak
    - [ 1452 ] pydoc help() function fails because sys.executable is None in stand-alone Jython
    - [ 1568 ] sys.stdout.encoding returns wrong value in Windows with Jython 2.5.1 (fixed on Java 6 only)
    - [ 1647 ] zxJDBC does not handle NVARCHAR
    -  SocketServer module now supports ephemeral server ports (by using port  0); see discussion for #1660

Jython 2.5.2b2
  Bugs Fixed
    - [ 1327 ] Classloaders cannot GC, which exhausts permgen (partial  bug fix)
    - [ 1604 ] PyBuiltinCallable.Info should be serializable
    - [ 1397 ] Bugs in PyList and PyJavaType.ListIndexDelegate slice setting
    - [ 1503 ] Java constructors should take keyword arguments
    - [ 1648,1495,1516 ] Incomplete implementation of pep328 for relative imports
    - [ 1611 ] Jython bytecode violated JLS, causing NPE on Sun's JVM when using -Xcomp option
    - [ 1643 ] Tools subdirectory still exists in trunk
    - [ 1455 ] Classes loaded dynamically from sys.path do not have their package defined
    - [ 1555 ] Jython does not publish MIME types via JSR 223 (ScriptEngine.getFactory().getMimeTypes() is empty).
    - [ 1632 ] cPickle.Unpickler does not allow assignment of find_global
    - [ 1395 ] PyList.indexOf() and PyTuple.indexOf() do not function properly
    - [ 1373 ] Jython ClassLoader getResource does not work
    - [ 1506 ] Jython applies PEP263 pattern for determining source-code encoding on noncomments
    - [ 1630 ] threading.Thread lacks __tojava__ method
    - [ 1558 ] PyFunction to single method interface wrapping does not handle java.lang.Object methods
    - [ 1622 ] array type prevents __radd__ fallback

Jython 2.5.2b1
  Bugs Fixed
    - [ 1559 ] time.strptime broken for day of week for Sunday
    - [ 1614 ] minidom chunks the character input on multi-line values
    - [ 1615 ] Can't invoke Java method that takes a variable number of arguments with zero arguments
    - [ 1605 ] float preference over PyComplex as arg to __call__ breaks logic
    - [ 1586 ] weakref reference count leak when kwargs are used
    - [ 1601 ] Can't serialize PyCode object
    - [ 1551 ] Java objects cannot be copied by the copy module
    - [ 1375 ] XML SAX: attrs.get((None, 'attr')) gives NPE
    - [ 1488 ] sax JyInputSourceWrapper does not support unicode strings
    - [ 1510 ] minidom is not parsing comment information correctly
    - [ 1549 ] Wrapping an InputStream with a PyFile wrongly carries out line-ending translation.
    - [ 1583 ] xml.dom.Node.data returns bytestrings of decoded unicode
    - [ 1515 ] modjy sometimes adds None to the sys.path
    - [ 1507 ] modjy crashes if any query string parameters are not set with '='
    - [ 1473 ] modjy servlet doesn't import site-packages by default
    - [ 1474 ] modjy servlet doesn't call atexit handlers
    - [ 1225 ] socket.getservbyname/port() not yet supported
    - [ 1532 ] Cannot use docstring when defining class
    - [ 1530 ] BoolOp in multiple assign causes VerifyError
    - [ 1478 ] defaultdict & weakref.WeakKeyDictionary [TypeError: first argument must be callable]
    - [ 1487 ] Import of module with latin-1 chars fails on utf-8 file encoding
    - [ 1449 ] Ellipsis comparison different from Python 2.5 to Jython 2.5
    - [ 1493 ] tarfile.extractall() throws "AttributeError: 'module' object has no attribute 'chown'" when called by root
    - [ 1470 ] os.mkdir Errno difference from cpython
    - [ 1496 ] fix os.listdir errno for non-existing dirs
    - [ 1499 ] PostgreSQL datahandler should return Decimals instead of floats for NUMERIC/DECIMAL columns
    - [ 1477 ] os.setpgrp and posix.setpgrp fail with TypeError
    - [ 1396 ] Assigning os module funcs as class attributes incompatible with CPython
    - [ 1504 ] Inheriting twice from the same Java interface causes MRO problems
    - [ 1511 ] PySet doesn't support Java serialization
    - [ 1426 ] JSR 223 Bindings changes not taking effect and leaking between threads; unnecessary synchronization
    - [ 1548 ] Parentheses in CLASSPATH cause errors in jython.bat
    - [ 1576 ] files opened in 'a+' mode not readable
    - [ 1563 ] unicode() for Java objects working differently in 2.2 and 2.5
    - [ 1566 ] os.popen(cmd).read() returns `\r\n` as newline on Windows with Jython 2.5
    - [ 1517 ] TypeError: get_referrers
    - [ 1502 ] string-escape codec incorrect
    - [ 1534 ] new style object __dict__[name] ignored
    - [ 1479 ] xml parser file lock
    - [ 1582 ] com.ziclix.python.sql.PyConnection leaks memory
    - [ 1520 ] os.listdir doesn't return unicode when requested
    - [ 1483 ] optparse std module dies on non-ASCII unicode data
    - [ 1390 ] ihooks fails due to unimplemented methods in imp module
    - [ 1456 ] sys.trace/profile attributes cause: AttributeError: write-only attr: trace in PyAMF
    - [ 1385 ] generator.throw uncaught on new generator doesn't stop the generator
    - [ 1596 ] SynchronizedCallable does not report that it is callable [suggested fix]
    - [ 1557 ] jython.bat doesn't work in 4nt
    - [ 1567 ] [Windows] Wildcard Parameter * gets expanded to filename
    - [ 1594 ] Glob patterns like *.txt processed incorrectly on startup
    - [ 1356 ] [Windows] test_subprocess test_communicate_pipe_buf fails
    - [ 1595 ] [patch] CachedJarsPackageManager cannot write cache for packages in jar over 64k
    - [ 1522 ] repeated execution of external python scripts causing PermGen out of memory exception
    - [ 1251 ] select() fails when selecting on a file descriptor
    - [ 1233 ] couldn't make directories when installing django in jython on Windows
    - [ 1260 ] Why is asyncore.py so different?
    - [ 1236 ] Django 1.0.2 jython setup.py install fails in 2.5b1 (ok in 2.5b0)
    - [ 1263 ] importing * from java-class fails
    - [ 1252 ] StackOverflow when name referenced before global declaration and run as a script
    - [ 1275 ] Jython doesn't load directories of JARs
    - [ 1278 ] socket.py error wording nitpick
    - [ 1249 ] Trace function is not called with an exception event exactly when the exception occurs
    - [ 1282 ] Java serialization problem
    - [ 1289 ] os.path.isdir(path) return 0 istead of False
    - [ 1290 ] 600x slower network download speed with urllib.urlretrieve() or urllib2.urlopen() compared to CPython
    - [ 1299 ] NullPointerException without any clues
    - [ 1277 ] jython applets & jythonc
    - [ 1273 ] ImportError: No module named os
    - [ 1308 ] Calling sys.exit() in a spawned thread fails to exit.
    - [ 1346 ] compiler.transformer uses parser which is not defined
    - [ 1347 ] socket Level 6 not supported
    - [ 1321 ] distutils breakage with the setup.py of mercurial
    - [ 1310 ] Serialization problem for wrapped Java objects
    - [ 1600 ] jython dict() behaving differently from cpython's.
    - [ 1269 ] windows jython.bat fails in 2.5b2
    - [ 1266 ] PythonInterpreter does not have setOut(StringWriter)
    - [ 1283,1284 ] File resource leaks in pkgutil
    - [ 1246 ] KeyError: 'twisted.internet.reactor'
    - [ 1265 ] Possible problem with subclasses of Java classes, constructors, and reflection
    - [ 1124 ] os.popen variants hang when executed command produces a lot to stderr
    - [ 1291 ] select() crashes with IOException
    - [ 1317 ] list.count considers tuples and lists to be equal
    - [ 1297 ] Methods inherited from a Java class are not overridden properly
    - [ 1285 ] [2.5b3] respectJavaAccessibility = false makes some Java class method signatures inaccessible from Jython
    - [ 1254 ] jython.jar (2.5b1) conflicts with previous version (2.2)
    - [ 1238 ] randomly select() exception on 2.5b1
    - [ 1259 ] jython 2.5b1 trunk failing manage.py validate
    - Fix runtime issues during exitfuncs triggered via SystemRestart (such as
      during Django or Pylons development mode reloading)
    - Fix pickling of collections.defaultdict objects
    - Fix the cmath module to accept objects implementing the __float__ method
  New Features
    - Performance improvements around method invocation. 2.5.2 runs
      the richards benchmark 3x faster and the pystone benchmark 20%
      faster than 2.5.1
    - The posix/nt module was rewritten in Java and the performance of
      its often performance-critical stat function has significantly
      improved
    - Improved OSError errno messages on Windows
    - Slightly improved startup time (ongoing Issue #1380)
    - better readline module emulation (required for IPython support)
    - Python functions can be directly passed to Java methods that
       take a single method interface (such as Callable or Runnable)
    - Add google indexer (by Yin Wang and Steve Yegge)

Jython 2.5.1rc3
  Bugs Fixed
    - [ 1466 ] wrong handling of append only files

Jython 2.5.1rc2
  New Features
    - zxJDBC supports the with-statement: connections are committed or rollbacked; cursors are closed 
  Bugs Fixed
    - [ 1079 ] fixed regression on issue: twisted.python.threadable module: missing attribute '_RLock'
    - [ 1461 ] assert statement should lookup AssertionError using getglobal
    - [ 1425 ] distutils/util.py assumes too much posix
    - [ 1457 ] Cannot write an array in a file opened in r+b mode.
    - [ 1382 ] __cmp__ on certain types raises ArrayStoreException
    - [ 1443 ] Can't update() hashlib.sha1() with array.array('c')
    - [ 1444 ] Can't zlib.compress() with array.array('c')
    - [ 1458 ] Builtin codecs aren't available without standard lib

Jython 2.5.1rc1
  New Features
    - Upgraded to ANTLR 3.1.3
    - [ 1859477 ] Dynamically loaded ServletFilters like PyServlet
    - Built in JSR 223 scripting engine, with LiveTribe JSR 223 implementation for JDK 5
    - Jython "-J-classpath cp_args_here" now works as expected for unix shell.
  Bugs Fixed
    - [ 645615 ] cannot import through symbolic links
    - [ 1366 ] parsing of lamda expression fails
    - [ 1365 ] continuation lines fail in interactive interpreter
    - [ 1377 ] Event names shadowed by a field name on Java types leads to a NPE
    - [ 1381 ] Redundant declarations of interface implementation hides overriden methods
    - [ 1189 ] MD5 hash is incorrectly calculated when string contains non-latin chars and using python md5 lib
    - [ 1802339 ] Problem printing unicode when stdout intercepted
    - [ 1145 ] Jython 2.5 compatibility problem with JSR 223
    - [ 1400 ] Evaluating expression via JSR 223 ScriptEngine returns null instead of True/False
    - [ 1413 ] Array data type (PostgreSQL) is not supported (NPE)
    - [ 1434 ] Cannot get return code from a process started with os.popen with Jython 2.5 (worked in 2.2)
    - [ 1391 ] socket.getaddrinfo() breaks ftplib FTP client
    - [ 1409 ] JSR-233 engine version numbers backwards
    - [ 1408 ] JSR-223 engine doesn't implement I/O redirection
    - [ 1393 ] TypeError: _new_impl(): expected 1 args; got 0
    - [ 1415 ] ast Node creation fails with no arg constructors
    - [ 1405 ] Executing __run__.py from .jar throws exception(SystemExit: 0) in main when sys.exit(0) is called
    - [ 1439 ] Can't write() array.array
    - [ 1139 ] crashes on isinstance
    - [ 1430 ] Oracle JDBC Connection close
    - [ 1406 ] Parsing a simple PEP 342 coroutine crashes Jython 2.5
    - [ 1407 ] ClassCastException in plain Python coroutine
    - [ 1424 ] Relative imports do not work in some cases

Jython 2.5.0
  The same as rc4.

Jython 2.5.0 rc4
  Bugs fixed
    - [ 1354 ] core language failures in interactive interpreter
    - [ 1358 ] Simple program fails to parse in Jython 2.5rc3, but parses OK with CPython
    - [ 1357 ] no sys.executable when script runner is a relative link
    - [ 1338 ] Comparing Java objects to each other fails when classes of values do not match
    - [ 1363 ] Deep inheritance from a Java class causes MRO problems
    - [ 1333 ] attribute wrongly deemed 'write-only' if setter comes from an interface
    - [ 1364 ] SimpleHTTPServer.py contains call to missing os.fstat
    - [ 1367 ] PIpes (popen2) do not flush their buffer
    - [ 1368 ] '\xe4'.decode('utf-8') does not raise UnicodeDecodeError but returns u''
    - [ 1372 ] No default drive in Windows file paths
    - Fix file's repr with Windows paths
    - Fix urllib and urllib2 path handling on Windows
    - Fix r'\Jython25' not considered an abspath on Windows
    - Fix handling of raw unicode escapes
    - Fix mishandling of the bytecode's tagged mtime in zipimport and when
    recompiling due to stale bytecode
    - Fixed minor short term memory leaks in functions on some lists allocated
    inline
    - Updated imp.APIVersion to 23 as some compiler changes occured since the
    last update.

Jython 2.5.0 rc3
  Bugs fixed
    - [ 1344 ] setName semantics of threading.Thread different to CPython
    - Fixed JLine console on cygwin
    - [ 1348 ] muti-threaded issue, maybe threads cannot exit

Jython 2.5.0 a0 - rc2
  Bugs fixed (new numbering due to move to Roundup)
    - [ 1188 ] Patch against trunk to handle SecurityExceptions
    - [ 1271 ] Bean property accessors in derived class overide methods in base class
    - [ 1264 ] 'is not' test exhibits incorrect behaviour when wrapping Java objects
    - [ 1295 ] Setting a write-only bean property causes a NPE
    - [ 1272 ] ASTList ClassCastException
    - [ 1261 ] jython -c "import sys; sys.exit(1)" not giving correct exit code.
    - [ 1215 ] extra spaces in import statement break importing
    - [ 1126 ] ImportError raised for Java subpackages import
    - [ 1111 ] keyword arguments not supported on __import__
    - [ 1567212 ] Jython $py.class bytecode doesn't include the .py's mtime
    - [ 1024 ] Jython $py.class bytecode doesn't include the .py's mtime
    - [ 852818 ] Wrong error message when the second+ parameter to Java wrong
    - [ 1222877 ] duplicate keyword arguments
    - [ 1168 ] ast module not working
    - [ 1192 ] deserialization of Jython classes extending Java classes fails when called from Java
    - [ 1243 ] Running scripts from standalone jar with __run__.py broken
    - [ 1237 ] Asnycore does not seem to work in Jython 2.5 (b0 or b1)
    - [ 1257 ] Pickling (protocol 2) doesn't use overriden itervalues() on dict-derived classes
    - [ 1245 ] modjy passes HTTP headers as unicode objects to the WSGI app
    - [ 1258 ] select() semantics differ from CPython, causing pydoc HTTPd to fail
    - [ 1043 ] Special broadcast host address <broadcast> is not supported.
    - [ 1121 ] listening socket shutdown expects the wrong kind of socket
    - [ 1244 ] Problem letting system choose the port for binding UDP socket
    - [ 1241 ] Assignment to static variable shadows value
    - [ 1234 ] Java classes' MRO resolution can throw an NPE
    - [ 1231 ] 2.5b1 breaks XML DocumentBuilderFactory (in particular, Weblogic 10.3)
    - [ 1230 ] importing with '*' from java packages does not work with 2.5b1
    - [ 1242 ] Tuples allow member assignment
    - [ 1239 ] Package scanning seems to depend on import order in jython-2.5b1
    - [ 1235 ] java.awt.Frame - problem w/ attibutes
    - [ 1240 ] Can't import _jython, but it's listed in the built-in modules
    - [ 1217 ] decompressing a malformed stream with zlib results in a java.util.zip.DataFormatException instead of a zlib.error
    - [ 1227 ] The cStringIO.StringIO.write implementation does not handle write/seek/write's correctly.
    - [ 1232 ] Inherited java bean properties not recognized correctly
    - [ 1229 ] os.utime fails in Jython2.5b1
    - [ 1228 ] Add version for 2.5b1 to Issue (Bug) tracker
    - [ 1051 ] socket does not define AF_UNSPEC and AI_PASSIVE constants
    - [ 1218 ] Socket timeouts on connect not honoured when timeout set through socket.setdefaulttimeout()
    - [ 1747126 ] CLASSPATH not searched correctly for python source modules
    - [ 1008 ] Jython broken on Java Web Start 1.6
    - [ 1181 ] Patch against trunk to make applets work again
    - [ 1122 ] os.kill is not implemented
    - [ 1154 ] socket.settimeout not working for recv
    - [ 1171 ] Creating a PyFile from an InputStream is broken.
    - [ 1211 ] Telnetlib.expect crashes when a timeout parameter is given.
    - [ 1182 ] Patch to Lib/socket.py to fix broken SSL
    - [ 1083 ] jython2.5a1 installer does not create "cachedir" directory
    - [ 1063 ] RuntimeError expected when stack overflows
    - [ 1205 ] list comprehension difference to python
    - [ 1166 ] TypeError: utimes(): 3rd arg can't be coerced to long
    - [ 1025 ] imp.find_module can't find builtin modules
    - [ 1758318 ] StackOverflow if __nonzero__ returns self
    - [ 1815110 ] eval and excec should accept mapping type for locals
    - [ 600790 ] Overriding automatically defined methods
    - [ 1201 ] Lack of Python line numbers in Java tracebacks
    - [ 1658599 ] headless installation not detected
    - [ 1161 ] imp.find_module can't find many modules (was: pylint & logilab ASTNG library)
    - [ 1199 ] zipimporter should be smarter about what files it tries to access
    - [ 1180 ] virtualenv broken on installed Jython
    - [ 1196 ] failure of dir() on instances of a class with __getattribute__
    - [ 1194 ] with_statement: context __exit__ not called for return
    - [ 1187 ] JYTHON_OPTS broken in jython.bat
    - [ 1758319 ] bool should not be subclassable
    - [ 1011 ] ant task to create launcher script
    - [ 1137 ] ArrayType missing in Jython 2.5a3
    - [ 1058 ] Carlo Verre's object.__setattr__ hack allows modification of built in types
    - [ 1222918 ] -C NONE causes exception
    - [ 1604258 ] copy.copy doesn't work on subclasses of newstyle classes
    - [ 1798554 ] zlib.__doc__ is not showing any output
    - [ 1798556 ] patch for :[ 1798554 ] zlib.__doc__ is not showing any outpu
    - [ 1003 ] struct packing inconsistent with CPython
    - [ 1052 ] __int__ returning PyLong = ClassCastException mayhem
    - [ 1167 ] random.py in standard library is broken in 2.5beta0
    - [ 1138 ] __file__ reflects original source location, not the pathname of the $py.class file
    - [ 1174 ] NPE on PythonInterpreter.eval()
    - [ 1173 ] undefined sys.prefix breaks initialization
    - [ 1177 ] utf-8 codec isn't?
    - [ 1835099 ] Bug in list.sort()
    - [ 1141 ] Incorrect __import__ calls
    - [ 1780767 ] Fix for [ 1768075 ] %c formats values outside of the
    - [ 1115 ] __lt__ in a derived list produces a StackOverflowError
    - [ 1062 ] Doctest does not work against unicode strings
    - [ 1783868 ] __ge__ or __gt__ of subclass of str --> StackOverflowError
    - [ 1125 ] not valid JAVA_HOME path
    - [ 1777567 ] Type of reflected methods is different for Java and Python
    - [ 513713 ] PyTableCode != PyCode
    - [ 526672 ] inspect not supported
    - [ 1754240 ] Error Message when attempting to bind to an in use Port
    - [ 1159 ] custum number and float: unsupported operand type(s) for *
    - [ 1158 ] compile() fails to recognize initial AST arg
    - [ 1155 ] inet_ntoa missing from socket
    - [ 1150 ] Nested generator expressions do not compile
    - [ 1113 ] Syntax + Compiler Error
    - [ 1157 ] Support pylint
    - [ 1156 ] rfc822.py incompatible with PyFile(java.io.InputStream istream)
    - [ 1128 ] java.lang.String should be mapped to PyUnicode, not PyString
    - [ 1111 ] keyword arguments not supported on __import__
    - [ 1114 ] Compiler Error - null pointer
    - [ 1134 ] Built-in functions should be of type types.BuiltinFunction
    - [ 1075 ] os.rmdir deletes file
    - [ 1136 ] Parsing a module fails if it ends with whitespace but no newline
    - [ 1131 ] repr not 100% CPython compliant
    - [ 1626844 ] fixes for failing binascii unit tests (2.3 branch)
    - [ 1838658 ] 'platform' module is not available
    - [ 1663711 ] 32767 characters is max string constant size
    - [ 1847091 ] del statement doesn't work on builtin modules
    - [ 1768969 ] filter doesn't return passed in subclass type
    - [ 1047 ] xml.dom.pulldom doesn't work
    - [ 1835109 ] Patch for [ 1835098 ] No decimal module available in jython
    - [ 1768970 ] pyget used instead of __getitem__ in __iter__, filter
    - [ 1768968 ] unicode bom isn't recognized to indicate unicode for parsing
    - [ 1785475 ] patch for bug IDs 1768970, 1782565 & 1783868
    - [ 1738411 ] Unable to change function sys.settrace
    - [ 1761111 ] Patch for PEP 292 Simpler String Substitutions
    - [ 1835119 ] 'platform' module is not available in jython
    - [ 1840479 ] coding: utf-8 and PEP 0263?
    - [ 1835098 ] No decimal module available in jython
    - [ 1717492 ] os.path.ismount incompletely implemented
    - [ 1067 ] class / function call behaviour (Jython vs. CPython)
    - [ 1091 ] Interactive Interpreter parser doesn't handle docstrings
    - [ 1022 ] Class definitions aren't provided a __module__ variable
    - [ 1120 ] invalid socket shutdown gives AssertionError, should be "transport endpoint not connected" socket.error
    - [ 1119 ] socket module has no attribute SO_ERROR
    - [ 1081 ] Jython 2.5a1 standalone installer hangs
    - [ 1123 ] Weird "unexpected at this time" error.
    - [ 1070 ] Standalone crashes with ZipException
    - [ 1077 ] Standalone installation fails
    - [ 1094 ] mismatched input class parsing error on "class" attributes of a java object
    - [ 1015 ] unicode string combination with % behaves unexpectedly
    - [ 1758279 ] Java classes exposed as Python classes but have no __module__
    - [ 1116 ] parser NPE on dotted (more than 1) attribute decorators
    - [ 1758325 ] str's formatter doesn't raise TypeError if given wrong type
    - [ 1095 ] AttributeError raised from __getattr__ method are swallowed
    - [ 1106 ] os.getpid() call missing
    - [ 1104 ] subprocess.Popen doesn't inherits os.environ to the spawned processes
    - [ 1041 ] AttributeError raised from descriptors __get__ method are swallowed
    - [ 1869347 ] TypeError while used derived class of long for comparison
    - [ 1072 ] Parsing error in file with white space at the end
    - [ 1045 ] PyBoolean.__tojava__(Object.class) should return a Boolean
    - [ 1044 ] Patch to support for BigIntegers and PyLong on the PostgresqlDataHandler
    - [ 1054 ] Patch: Fastpath for cursor.executemany()
    - [ 1053 ] Better string interpolation with unicode args
    - [ 1804011 ] classes extending dict can't be compared to dict
    - [ 1889394 ] UnicodeDerived's == is broken
    - [ 1060 ] deriveds don't support coerce
    - [ 1650802 ] _csv module
    - [ 1092 ] Parser problems on Django tree
    - [ 1050 ] Don't display banner/prompts when stdin is not a tty
    - [ 1069 ] setuptools: 'NoneType' object has no attribute 'startswith'
    - [ 1093 ] Installer 2.5a1 on MS Windows: Incorrect jar is referred to in bin/jython
    - [ 1605009 ] str subclasses can be used in raise
    - [ 1079 ] twisted.python.threadable module: missing attribute '_RLock'
    - [ 1088 ] Existing .py$class files from Jy2.2 cause error for Jy2.5a
    - [ 1086 ] Handling of """quoted strings""" for 2.5a differs from Jy2.2 and Py2.5
    - [ 1087 ] assert error message at end of Python script differs from Py2.5
    - [ 1082 ] asm parser can't handle PySourceColor module
    - [ 1767742 ] array.array('xx') should throw TypeError, not ValueError
    - [ 1076 ] 2.5a1 jython.bat doesn't work from Windows explorer
    - [ 1059 ] Possible to construct long(None)
    - [ 1873148 ] list.__iadd__ not switching to __radd__ on NotImplemented
    - [ 1056 ] Bad mro() overrides not caught
    - [ 1886758 ] from __future__ import division leaks out of namespace
    - [ 1879935 ] cPython/Jython different os.path.isabs() behavior
    - [ 1879984 ] cPython/Jython different os.path.realpath() behavior
    - [ 1879989 ] cPython/Jython different os.path.abspath() behavior
    - [ 1605006 ] __doc__ descriptor on new style class returned directly
    - [ 1639663 ] Patch for [ 1605006 ] __doc__ descriptor on new style class
    - [ 1803960 ] Attribute Error :- 'slice' object has no attribute 'indice
    - [ 1802863 ] zipfile.is_zipfile never returns False
    - [ 678557 ] cgi parsing of multipart/form-data broken
    - [ 1840038 ] patch for PyUnicode (fixes [ 1782565 ])
    - [ 1754222 ] raising SystemExit in a thread causes jython to quit
    - [ 811908 ] OutOfMemoryError causes exit without a call to a handler
    - [ 654142 ] NPE when converting __dict__ to list
    - [ 515497 ] method instance not unique key in dict
    - [ 718377 ] PyObject.__findattr_ throws NPE
    - [ 753790 ] struct module inconsistent with CPython
    - [ 1009477 ] Python collections should implement java interfaces
    - [ 1599050 ] fileinput os.fstat fix
    - [ 1676293 ] metaclass __init__ dct reference
    - [ 1038 ] Custom KeyErrors raised from __getitem__ are swallowed
    - [ 1039 ] AttributeError message on type instances doesn't match the CPython message
    - [ 1048 ] List Comprehension in finally throws NPE
    - [ 1037 ] float(None) throws AttributeError instead of TypeError
    - [ 1814929 ] Patch for [ 1814904 ] dict.update() doesnt accept arguments
    - [ 1814904 ] dict.update() doent accept the same arguments as constructor
    - [ 947306 ] 2.3a0 bug in weakref.WeakValueDictionary
    - [ 1016 ] Support socket.TCP_NODELAY
    - [ 1033 ] zlib.adler32 computes wrong values
    - [ 1797751 ] patch for :[ 1796272 ] partition and rpartition methods are
    - [ 1796272 ] partition and rpartition methods are missing in jython
    - [ 1040 ] KeyError.__str__ doesn't use repr()
    - [ 1036 ] make Jython set pass (almost) all CPython tests
    - [ 1035 ] set incorrectly raises TypeError when asked for superset/subset on non-set iterables
    - [ 1034 ] can't supply dict() for globals in FunctionType()
    - [ 1782565 ] Mismatch in repr of obj of unicode and subclass of unicode
    - [ 1510227 ] difference between repr() and __repr__()
    - [ 1501932 ] hasattr invokes __getattr__
    - [ 1775263 ] patch for bug [1768979]:hasattr,getattr
    - [ 1768979 ] hasattr, getattr allow unicode identifiers
    - [ 1780153 ] Fix for [ 1768075 ] %c formats values outside of the
    - [ 1768075 ] %c formats values outside of the size of a single char
    - [ 1803425 ] new builtin funcion :- sorted() - a new builtin sorted() act
    - [ 1758282 ] complex missing __coerce__
    - [ 1777684 ] int and long types are missing __coerce__
    - [ 1785415 ] patch for : [ 1777684 ] int and long types are missing __coe
    - [ 1514533 ] PyComplex in branch 2.3
    - [ 1783088 ] patch for :[ 1758282 ] complex missing __coerce__
    - [ 1758284 ] Complex parses complex('1' * 500) as (Infinity+0j)
    - [ 1779428 ] patch for : [ 1758284 ] Complex parses complex('1' * 500) as
    - [ 1671213 ] pickle/cPickle of Sets bug
    - [ 1019 ] Can't change new-style class __name__
    - [ 1013 ] jython crash with command: threading.local()
    - [ 1009 ] Patch to add 'at' to the repr string.
    - [ 1005 ] UDP Socket implicit create and unbound socket timeout
    - [ 1755346 ] imp missing lock_help
    - [ 1758322 ] List mutation during sort doesn't throw a ValueError
    - [ 1006 ] __import__ fromlist doesn't get processed
    - [ 1782548 ] UDP send blocks with reader thread present
    - [ 1895736 ] cleanup os.environ
    - [ 1717491 ] os.path.islink incompletely implemented
    - [ 1718450 ] Patch for os.path.islink bug 1717491
    - [ 1718975 ] Patch for os.path.normcase bug 1648449
    - [ 1648449 ] os.path.normcase broken in Windows
    - [ 1814527 ] patch for [1803425], [1758322], [1785366] and upgraded sort
    - [ 1861985 ] extending java classes from python code fails
    - [ 1871739 ] fix for Import Error statement to match CPython
    - [ 1870039 ] Debugging facility not behaving correctly with threads
    - [ 1757127 ] Jython hangs under PyDev debugger
    - [ 1839038 ] operations returning bools still return 1/0s
    - [ 1861973 ] importing modules from class broken
    - [ 1861974 ] patch for [1861973]. problems loading $py.class files
    - [ 1850722 ] socket.py - ClientCookie and ClientForm
    - [ 1482645 ] More OS recognition
    - [ 1509095 ] Can't open midi sequencer
    - [ 1850207 ] socket._fileobject - AttributeError: 'module' object has no
    - [ 1816103 ] org.python.core.PyDictionary should implement java.util.Map
    - [ 1721204 ] there is no threading.local()
    - [ 1841639 ] Filecmp module is not in jython
    - [ 1842984 ] Py.tojava(PyObject, Class) incorrectly marked deprecated
    - [ 1841445 ] NPE in PythonInterpreter.get(String name, Class javaclass)
    - [ 481404 ] CR removed on reading text on unix
    - [ 1159156 ] codec.open() does not work with different systemstates
    - [ 1261231 ] JButton('\u0F00') not working
    - [ 1674190 ] exec() destroys multibyte string
    - [ 1599900 ] Incorrect usage of String.getBytes()
    - [ 1611604 ] PyFile hand-edited code
    - [ 1839871 ] dict shouldn't call __setitem__ to initialise
    - [ 1816134 ] Issue with Key Comparison in Dicts
    - [ 1818353 ] sliceLength of PySequence returns 0 when step is sys.maxint
    - [ 1791931 ] slice should be a type
    - [ 1812122 ] NullPointerException when rethrowing an exception
    - [ 1814678 ] Lack of some public functions' names in __all__ (javaos.py)
    - [ 1796415 ] javaos.py missing removedirs function
    - [ 1796425 ] javaos.py missing renames function.
    - [ 1838358 ] Improve Resolution in time.clock()
    - [ 1818393 ] why using Deprecated method in PyString?
    - [ 1783692 ] Implementation of tempfile with secure files
    - [ 1755344 ] tempfile missing mkdtemp
    - [ 1817908 ] Broken link for corner icon in html documentation
    - [ 1831710 ] PyFileCloser throws NullPointerException on shutdown
    - [ 1744567 ] Simultaneous read & write on socket FileWrapper causes hang
    - [ 1806980 ] os.path.join ignores empty string
    - [ 1812913 ] File read converts \r to \n
    - [ 1781500 ] Metaclasses don't get passed a '__module__' in attrs
    - [ 1801802 ] JavaImportHelper not thread safe
    - [ 1800378 ] object.__unicode__ should it exist?
    - [ 1768982 ] sys.exc_clear is missing
    - [ 1735774 ] Redirecting stdout/err with os.popen fails if cmd is unicode
    - [ 1763263 ] os.utime(path, None) doesn't work (incl. a patch)
    - [ 1758904 ] I added doc strings for functions in os module (javaos.py).
    - [ 1768074 ] str.replace doesn't handle an empty string to be replaced
    - [ 1799328 ] Unicode string interpolation doesn't work
    - [ 1773865 ] Patch for [1768990] pickle fails on subclasses
    - [ 1768990 ] pickle fails on subclasses of builtin types
    - [ 1782493 ] On cli $ ./jython --version missing java version number
    - [ 1783153 ] Patch: compatibility with Java 1.3 for Jython 2.2
    - [ 1755361 ] file missing 'U' universal newline mode
    - [ 1782856 ] Error in zxJDBC.Timestamp()
    - [ 1767194 ] Wrong namespace in xmllib in 2.2rc3 (patch included)
    - [ 1783803 ] patch for bug [1775893] :in keyword
    - [ 1775893 ] in keyword does not use dict.has_key()
    - [ 1783960 ] can not exclude parts from installation
    - [ 1785638 ] ImportError from zip without source
    - [ 1783554 ] CPython compatible zipimporter
    - [ 1775078 ] Fix binary operations on str/unicode/lists/tuples
    - [ 1781556 ] Support list.extend(iterator), and other sequence fixes
    - [ 1784564 ] Add PyLong.asInt
    - [ 1768984 ] sys.builtin_module_names is missing
    - [ 1768988 ] isinstance, issubclass allow a StackOverflow
    - [ 1291509 ] cPickling bug
    - [ 1758315 ] org.python.modules.operator lacks is and is_not functions
    - [ 1758312 ] date and time objects fail to pickle
    - [ 1758317 ] bool objects fail to pickle

  Incompatible Changes
    - The python.prepath property has been removed; use python.path instead.
    - To implement the Java Map interface, PyDictionary.values now returns a
    Collection instead of a PyList
    - The -E codec command line option (use a different codec when reading from
    the console) has been changed to -C codec
    - import of Python modules does not imply the import of child modules, though
      import of Java packages still does, see email thread with Guido van Rossum, 
      Samuele Pedroni, and Frank Wierzbicki:
      http://www.mailinglistarchive.com/python-dev@python.org/msg07683.html

  New Features
    - PyDictionary now implements Map so it may be passed to any Java function expecting a Map.
    - modjy integrated into core 
    - The interactive interpreter now uses JLine by default
  Ported Modules
    - _ast
    - cmath
    - collections
    - csv
    - filecmp
    - functools
    - hashlib
    - itertools
    - threading.local
    - zipimport

Jython 2.2.2 rc1
  Bugs fixed (new numbering due to move to Roundup)
    - [ 1048 ] List Comprehension in finally throws NPE

  Bugs fixed (old sourceforge numbering)
    - [ 1806980 ] os.path.join ignores empty string
    - [ 1744567 ] Simultaneous read & write on socket FileWrapper causes hang
    - [ 1831710 ] PyFileCloser throws NullPointerException on shutdown
    - [ 1817908 ] Broken link for corner icon in html documentation
    - [ 1850722 ] socket.py - ClientCookie and ClientForm (and urllib2)
    - [ 1841445 ] PythonInterpreter.get(String name, Class javaclass) throws 
    an NPE if name isn't defined
    - [ 1839871 ] dict calls __setitem__ on subclasses in initialization
    - [ 1816134 ] str uses its own __eq__ instead of deferring to subclasses
    - [ 1796425 ] os.renames missing
    - [ 1796415 ] os.removedirs missing
    - [ 1814678 ] os.__all__ missing many functions
    - [ 1812122 ] NullPointerException when rethrowing an exception
    - [ 1830916 ] PyException doesn't store causal Java exception

Jython 2.2.1
  Identical to 2.2.1 rc2

Jython 2.2.1 rc2
  Bugs fixed
    - Python files are parsed using the JVM's default encoding
    - [ 1800378 ] __unicode__ ignored on subclasses of builtin types
    - [ 1801802 ] JavaImportHelper not thread safe
    - python.console.encoding is silently ignored if the JVM doesn't support the given encoding

Jython 2.2.1 rc1
  Bugs fixed
    - Reading and writing on files would run data through the JVM's default charset
    - Include the row number where an exception occured while using a zxJDBC cursor
    - [ 1766527 ] in keyword doesn't work on os.environ
    - [ 1767194 ] xmllib applies default namespace to attributes incorrectly
    - [ 1768074 ] str.replace doesn't handle an empty string to be replaced
    - [ 1775893 ] in keyword does not use dict.has_key()
    - [ 1782493 ] jython --version doesn't show the java version number
    - [ 1782856 ] zxJDBC.Timestamp returns hours in AM/PM not 24 hour time
    - [ 1783960 ] can not exclude parts from text-mode installation
    - [ 1799328 ] string formatting doesn't call __unicode__ on %s in unicode objects 
    - [ 1763263 ] os.utime(path, None) doesn't work (incl. a patch)
    - [ 1758904 ] I added doc strings for functions in os module (javaos.py).
    - [ 1735774 ] Redirecting stdout/err with os.popen fails if cmd is unicode
    - [ 1773865 ] Patch for [1768990] pickle fails on subclasses
    - [ 1783153 ] Patch: compatibility with Java 1.3 for Jython 2.2

Jython 2.2
  Identical to 2.2 rc3
Jython 2.2 rc3
  New Features
    - Added telnetlib from CPython
    - Added cpython_compatible_select to select.  See
    http://wiki.python.org/jython/SelectModule for information on when
    to use it.
    - Several more java.nio exceptions are mapped to their corresponding
    Python error codes when thrown.
  Bugs fixed
    - recv on closed sockets threw an exception instead returning the
    empty string
    -  A PySystemState being garbage collected caused System.out and
    System.in to be closed.  This would cause 'print' to stop working.
    - Closing a FileWrapper on a socket closes its underlying socket
    - Sockets just have their [In|Out]putStreams closed instead of being
    properly shutdown by shutdown()
    - SO_REUSEADDR is reset on sockets from a server socket's accept call 
    causing later binds to the server socket's port to fail.
    - Client sockets that have bind called before connect don't respect 
    SO_REUSEADDR
    - [ 1758838 ] execfile() throws a NullPointerException in the interactive
    console

Jython 2.2 rc2
  Bugs fixed
    - [ 931129 ] jython -jar some-path/test.jar fails
    - [ 1719528 ] -c doesn't put the empty string in sys.path
    - [ 1746957 ] Weird 'uu' prefix for unicode
    - [ 1747092 ] Failed imports should not be "cached"
    - [ 1742770 ] urllib.urlopen('http://inv') -> UnknownHostException
    - [ 1745068 ] select gives confusing message when given blocking sockets
    - [ 1744775 ] umlauts displayed incorrectly in installer
    - timeouts on socket client connects were not being honoured
    - a float could not be passed as milliseconds to select.poll.poll

Jython 2.2 rc1
  New features
    - Completely rewritten socket module and new select module using java.nio 
    which allows the use of SSL and non-blocking sockets.
    - Explicit imports of Java classes like 'from java.net import URL' or 
    'import java.net.URL' work with package scanning disabled.
  Bugs fixed
    - [ 1708080 ] float("1d") -> 1.0 (not ValueError as expected)
    - [ 1661700 ] os.path.abspath raises IOException if drive not accessible
    - [ 1662689 ] os.path.abspath eliminates symlinks
    - [ 1717498 ] os.path.splitdrive does nothing for Windows drives
    - [ 1622207 ] _weakref.ref(o) only works if the argument is hasheable
    - [ 1735864 ] Parser not threadsafe
    - [ 1722306 ] OverflowError in UDP Socket Implementation
    - [ 1348645 ] socket.py send() requires too many arguments
    - [ 998602 ] urllib : https request does not work
    - [ 621180 ] module socket _udpsocket close bug

Jython 2.2 beta2
  New features
    - All functions in __builtin__ are new style functions instead of reflected
      functions
    - Classmethods added to newstyle classes
    - array is a newstyle class
    - org.python.util.JLineConsole provides readline-like functionality with 
      JLine without requiring native readline
  
  Bugs fixed
    - [ 1599012 ] current directory is prepended to entries in sys.path
    - [ 1654484 ] Initializing PyJavaClass for java.lang.OutOfMemory causes a further OutOfMemory problem
    - [ 1661679 ] types.UnicodeType is str
    - [ 1659819 ] Joining unicode items with string doesn't create unicode
    - [ 1603253 ] Thread's setDaemon setting does not work
    - types module uses newstyle classes
    - [ 1671134 ] '%s' % u'x' returns str object
    - [ 1672800 ] __import__('module', None) raises AttributeError
    - [ 1576036 ] Fix: SyspathJavaLoader file reader causes importerror
    - [ 1605847 ] co_filename set in bytecode doesn't match __file__
    - [ 1603312 ] subclasses of int raise a TypeError when given large value
    - [ 1603315 ] str missing object keyword arg
    - [ 1603747 ] Multiple InteractiveInterpreter share same setErr/Out
    - [ 1619040 ] dict.fromkeys() should take iterable
    - [ 1658647 ] type(x) calls x.__class__.__init__
    - [ 1699556 ] SAXException descends from Java's Exception instead of Python's
    - [ 1603686 ] Unmarshaling long-error
    - [ 1230674 ] eval with from future does not work through import
    - [ 663592 ] Problems calling an overriden class in the constructor
    - [ 448398 ] open('test.txt', 'w').write('test') fails
    - [ 1671373 ] A "$_PyInner.class" file in a package causes import to fail
    - [ 1671431 ] dir function does not work with database connection object
    - [ 1713513 ] os.environ fails in Windows Vista JDK 1.6_01
  Patches applied
    - [ 1681774 ] str.decode, unicode.encode and str(u'') fixes
    - [ 1682423 ] Convert PyModule to a new-style class
    - [ 1682498 ] Fix int(None) raising an AttributeError
    - [ 1684172 ] Changes to make compileall work
    - [ 1628469 ] fixes for failing builtin tests

  
Jython 2.2 beta1
  New features
    - much improved support for __unicode__ especially in the parser (u"string" and
        friends now result in a PyUnicode object)
    - added datetime support using the pure python datetime.py from cpython non-dist.
    - new-style classes and their instances are Java serializable
    - most new-style builtin types can be pickleds
    - __slots__ for new-style classes
    - xml modules from pyxml readded
    - comparison operations between subclasses of
        builtin types tries the subclass first even if it's on the right side 
  Bugs fixed.
    - Modules that throw exceptions while being imported aren't left
       in sys.modules
    - Don't allow sys.recursionlimit to be set below 0
    - [ 1533624 ] NPE thrown building traceback for a call that jumps
       threads
    - [ 1531644 ] import * makes java exception uncatchable
    - [1243049, 1218089] Can't subclass builtin types in 2.2a1
    - [1256506] Importing directory module with 12+ char name fails
    - [1512745] Allow arbitrary precision for formatted strings,
        but only 250 chars for decimal, integer and long
    - [1506749] Instance __dict__ are unassignable
    - [1599004] several fixes to get the sha module up to speed
    - [1616493] unicode objects can't be passed to os.path
        methods
    - [ 979157 ] Stack traces untrimmed
    - [ 1299032 ] os.getenv out of sync with cpython
    - [ 738951 ] jython slice behavior differs from python in __getattr__
    - [ 610576 ] Impl of abstract method not found
    - [ 1374088 ] keyword args to dict() constructor ignored
    - [ 730082 ] new can't create unbound methods
    - [ 1382581 ] double(s) read inaccurately from database
    - [ 1603312 ] subclasses of int raise a TypeError when given large
       value
    - [1465476] bad parenthesis nesting terminates interpreter
    - [ 1227282 ] Deadlock between PythonTraceFunction.safeCall() and
       imp.import
    - [ 1421812 ] Jython 2.2a and 2.1 imports directories as modules
    - [ 480017 ] Proxy super classes are loaded from syspath, not the
       proxy's classpath
    - [ 628315 ] problem with Java synchronized lists
    - [ 1284344 ] __file__ compiled into .py.class file
    - [ 610576 ] Impl of abstract method not found
  Patches applied.
    - [906256] Follow spec for read modes of open()
    - [868514] yield in finally block -- yield in nested try:except:
    - [1542997] Only evaluate the second expression in an assert
        if the first expression is false
    - [1612711]: add iterkeys, itervalues and iteritems to
        PyStringMap
    - [ 1267425 ] make cStringIO work with gzip.py
    - [ 1361317 ] __set__ failing on PyProperty
    

17-jul-2005 Jython 2.2 alpha1

  New features
   - Integrated patch (by Aleks Totic) that allows to use the Python parser
     outside of Jython. PythonGrammar grows two constructors, one of which 
     _must_ be used:
        PythonGrammar(CharStream stream,IParserHost host)
        PythonGrammar(PythonGrammarTokenManager tm, IParserHost host)
     They both takes an impl of org.python.parser.IParserHost to which 
     literal building is delegated. org.python.core.parser contains the
     source of the impl used by Jython.
   - New-style classes
   - PEP 302 implementation
   - Java collections integration
    - finished long/int unification -- PyObject.__int__() now returns a
      PyObject (which could be a PyInteger or a PyLong).
    - dict and list conform to CPython 2.3 behaviors (such as the 3 arg 
        list.index()).
    - new-style conversion of tuple, float, file and str.
    - Preliminary work on a unicode type.
    - Imported tempfile.py and userlist.py from CPython 2.3 and applied some
        small adjustments to get tests to pass.
    - Reworked message construction for TypeError exceptions
      (such as the exceptions generated from operations like [] + "").

31-jul-2003 Jython 2.2 alpha0

  New features
   - Iterators (pep-234).
   - Changing the Division Operator (pep-238)
   - Implemented a new compiler AST.
   - Quitting (Ctrl-Z/D) Jython in interactive mode will force the running JVM
     to exit, even if there are non-daemon threads (e.g. AWT), this is likely 
     the expected behavior.  The behavior for (non-interactive) scripts is 
     unchanged and still matches that of Java programs.
   - OutOfMemoryError can be caught, also matching MemoryError, that means
     that a caught PyException.value.__tojava__(Throwable.class)
     can potentially be a OutOfMemoryError instance. This is different from
     the old aborting behavior (System.exit was called) [change needed to pass
     a test in CPython test_b1].
          
  Bug fixes.
   - Renamed the use of the java1.4 reserved words 'assert'.
   - [ #222805 ] multi-line statements in the JPython interpreter
   - [ #495866 ] need dynamic scale for BigDecimal
   - [ #499973 ] isql.Prompt can't be written to stdout.
   - [ #508111 ] jythonc generates invalid statements
   - [ #511493 ] jreload truncates large class files
   - [ #515894 ] Behaviour of "+=" stm. is different from
   - [ #517237 ] Binary ops with int and long fail
   - [ #521704 ] no errno module
   - [ #522423 ] cStringIO has no reset() method
   - [ #522558 ] list() is broken 
   - [ #522828 ] struct.pack('>NNs', v) fails for NN > 20
   - [ #529242 ] Python singletons deserialization bug
   - [ #532747 ] for i in iter(d)
   - [ #533354 ] bug in xml.dom.minidom.parseString
   - [ #533541 ] send() on _udpsocket fails
   - [ #544891 ] problems with socket.py
   - [ #545235 ] unexpected match with re
   - [ #549107 ] .__doc__ doesn't work in jython
   - [ #562943 ] os.path.getmtime misbehaves on nonfile
   - [ #567844 ] list() does not make a shallow copy
   - [ #572769 ] Blank input lines break readline console
   - [ #573784 ] popen does not work
   - [ #573791 ] os.system partly  broken
   - [ #575110 ] Multiple for's on Collection broken
   - [ #577395 ] Outer finally not executed at return
   - [ #581785 ] bug in 4DOM
   - [ #582618 ] Case insensitive re.match fails
   - [ #608628 ] long(java.math.BigInteger) does not work
   - [ #609505 ] SQLWarning tuples not populated
   - [ #620978 ] Variable default for Options.caseok
   - [ #625364 ] sys.last_traceback not set?   
   - [ #631017 ] Private fields mismangled
   - [ #631035 ] Negative repeat cause java exception.
   - [ #631430 ] read(-1) uses wrong fileposition.
   - [ #636381 ] Match Error for +? pattern element
   - [ #654863 ] string.split behaves differently
   - [ #668194 ] broken non greedy regular expressions
 
31-dec-2001 Jython 2.1 final

  Bug fixes.
   - [ #493359 ] Installer should include <EXIT> button
   - [ #495602 ] os.path.dirname() can result in an NPE
   - [ #495604 ] imp.find_module fails when None is 2 arg

21-dec-2001 Jython 2.1 beta 2

  New features.
   - support for callproc() in zxJDBC is now available for most simple
     stored procedure calls.

  Bug fixes.
   - [ #451552 ] case insensitivity on import causes prob
   - [ #456926 ] PackageManager doesn't work correctly
   - [ #484949 ] __import__(_) does unwanted rel search
   - [ #488632 ] -c sys.argv diff
   - [ #489168 ] Parse error, java traceback
   - [ #489836 ] Private names is not mangled
   - [ #490157 ] string.splitlines() - incorrectly splits
   - [ #490230 ] NotImplemented not implemented
   - [ #490961 ] PyFile.java requires JDK 1.2
   - [ #490962 ] Typo in PyFile.java
   - [ #490963 ] Please update ReadlineConsole.java
   - [ #494514 ] Python object not gc()'d
   - [ #495458 ] multi level import from .zip file.
   - [ #495870 ] zxJDBC now only prepares statements with params.

03-dec-2001 Jython 2.1 beta 1

  New features.
   - The weakref module is now available.
   - The sys.exitfunc hook is called on exit and the sys.excepthook
     is called when an exception occur.
   - A CPython compatible xreadlines module.
   - Support for os.environ and os.system() on common platforms.
   - Includes zxJDBC for Python DB API 2.0 compatibility.

  Bug fixes.
   - [ #438297 ] SimpleHTTPServer does not work
   - [ #440660 ] using nested java cls @ level >2 fails
   - [ #448485 ] Tuple unpacking raises KeyError
   - [ #448523 ] Support "ASCII" as builtin codec.
   - [ #449316 ] ArrayList()[0] should raise IndexError
   - [ #449956 ] jythonc 2.1a3 --package problem
   - [ #450938 ] time module requires JDK 1.4
   - [ #451746 ] jythonc --deep pjy$packages problem
   - [ #452526 ] traceback lineno is the except line
   - [ #452947 ] Class of innerclass inst <> innerclas
   - [ #453301 ] jythonc --compileropts on Windows
   - [ #457614 ] pls change &copyright; to (c) in sources
   - [ #458945 ] Missing 'lastindex' on match objects
   - [ #462280 ] builtin method as a class variable
   - [ #467826 ] SHA digest() method doesn't work
   - [ #473676 ] cStringIO bug
   - [ #475445 ] incompatibility with python
   - [ #475666 ] __nonzero__ exceptions must be ignored
   - [ #476580 ] 'del obj.non_member' : wrong exception
   - [ #476772 ] shutdowns in jython / atexit
   - [ #477608 ] os.path.getmtime() missing
   - [ #477768 ] ord([123]) 21a3
   - [ #477793 ] os.utime() is missing.
   - [ #480373 ] Can't find _PyInner with classloader.
   - [ #480390 ] main() does not throw exceptions
   - [ #484181 ] command line args in dos
   - [ #485558 ] Synchronization bug in sys.initialize.
   - [ #485968 ] cStringIO.softspace is not assignable.

29-jul-2001 Jython 2.1 alpha 3

  New features.
   - A settable console encoding will allow windows users to enter
     national characters at the command prompt.
   - Non-public classes are available when respectJavaAccessibility is false
   - The names of zip- and jarfiles can be added to sys.path.

  Bug fixes.
   - The standard python library files are from CPython-2.1.1
   - A complete list of fixed bugs can be found on SF:
        http://sourceforge.net/tracker/?group_id=12867&atid=112867
     Select Status=Any and Group=Fixed in 2.1a3

18-jul-2001 Jython 2.1 alpha 2

  New features.
   - Added ReadlineConsole class. This class will make it a lot easier
     to integrate Bablok's readline support.
   - Display Hook for Interactive Use (pep-0217)
   - Added zlib, gzip and zipfile modules.
   - Added nested scope to jythonc (pep-0227).

  Bug fixes.
   - Fixed obscure __import__ error message #437800
   - Prevent a NPE during import when running with a security manager
   - Fixed multi-level Java method overriding #222819.
   - Fix for dependency problem with jythonc. #415933
   - Fix a lost syntax error when auto importing submodules.
   - Use quotes around classpath, but only for win+jdk1.1.
   - Find the complete list of fixed bug on SF:
        http://sourceforge.net/tracker/?group_id=12867&atid=112867
     Select Status=Any and Group=Fixed in 2.1a2


14-mar-2001 Jython 2.1 alpha 1

  New features.
   - Improve speed when indexing a string and iterating over a string
     in a for loop.
   - Reworked coercing model (pep-0208)
   - Added {}.popitem().
   - Improved speed for python files by buffering the RandomAccessFile.
   - Added function attributes (pep-0232)
   - Rich comparison (pep-0207)
   - Updated cPickle to handle CPython compatible unicode strings.
   - Updated sre to CPython-2.1a1
   - Added the "new" module
   - Added a PyServlet class to the util package.
   - Warning framework (pep-0230).
   - Added sys.add_classdir and sys.add_extdir.
   - Added nested scope to the interpreter (pep-0227).

  Bug fixes.
   - Allow self referencing adapters to be collected when using weak
     tables.
   - Added workaround for a reader bug in MRJ22Jitc.01.
   - Fixes #127340 where serializable parameter received a PyObject
     instead of the wrapped java object.
   - Include a LineNumberTable in the compiled class files.
   - Fixed a java version test bug in the installer.
   - Added workaround for class initialization bug in MRJ2.2.4
   - Added support for three argument getattr() calls.

17-Jan-2001 Jython 2.0 final release

  Bug fixes.
   - Install the correct image for the local documention.
   - Added os.linesep field.

15-Jan-2001 Jython 2.0 release candidate 1

  New features
   - Experimental support for reloading java packages. Thanks to
     Samuele Pedroni for all his work on the Jython/Java integration.

  Bug fixes.
   - Prevent a NPE when a .jar on the classpath is corrupt. Instead
     a message with the original IOException is printed.

10-Jan-2001 Jython 2.0 beta 2

  New features
   - Added socket.getfqdn(). Thanks to Brian Zimmer for the patch.

  Bug fixes.
   - Fixed innerclass names with '$' #127200
   - Fixed a bug where final methods were overriden in proxy #127201.
   - Fixed a bug in exec which allow a fileobject to be passed in.
     Thanks to Brian Zimmer for the patch.

31-Dec-2000 Jython 2.0 beta 1

  New features
    - Installer logo by Ivan Kougaenko. The logo content is still
      open, so submit you suggestions.
    - The default packages selected in the installer are now better
      attuned to the normal user (as opposed to the jython devers).

  Bug fixes.
    - Fixed a NPE when a class is defined in non-module namespace.
    - Fixed a compilation problem when using JDK1.2.x
    - The installer now creates a useable Uninstall.class.

25-Dec-2000 Jython 2.0 alpha 3

  Bug fixes.
    - Fixed a bug that caused Infinite recursion in subpackage
      import
    - Fixed conversion error when a long is converted to a java double.
    - Fixed a bug where an attribute in a package __init__.py would
      hide a submodule.
    - Fixed missing quotes around the path to java.exe in jython.bat
      for windows.
    - Include missing re.py in installer.
    - Added threading and atexit modules from CPython2.0.

17-Dec-2000 Jython 2.0 alpha 2

  New features.
    - Added -v (verbose) option to jython command. It will trace
      import statements. Use three -v's for maximum information.
    - Added new registry option python.options.internalTablesImpl
      which is a list of choices (':' separated) for internal
      tables implementations. These tables contain the mapping of
      classes to PyJavaClasses.
      Long running applications that unloads classes can avoid a
      memory leak by setting the property to "weak" or "soft".
      That will use a table implementation which use weak or soft
      refrences.
    - Use a SecureClassLoader for loading compiled python modules.
      This should allow jython to be used with the java plugin and
      its fine grained security.

  CPython-2.0 compatibility
    - Added support for formatting of long values in "%d %x %X %o".
      The support does not match CPython2.0 exactly, but matches
      what CPython2.1 will do.
    - The \x escape will only eat two hex characters and will
      always create a character with values < 256. Use the \u
      escape for high-byte values.
    - A ucnhash module to support the \n{name} escape.

  Backward incompatibility:
    - The python.path property is appended to sys.path instead of
      being inserted at position 1 in sys.path.

  Bug fixes.
    - Package relative import works in jythonc, at least when the dotted
      package name match the directory structure.
    - Fixed oct(0) to return "0"
    - Added a os.__file__ attribute. CPython's site.py expects that.
    - Fixed a exception when calling int("0", 16)
    - Delay closing a socket until all sock.makefile() files are closed.
    - Avoided a duplicate call to Class.getMethods(). This will improve
      performance.
    - Allow from import * to modify the locals in a function (bug 122834).
    - Classes with the same name do no longer clash (bug 122820).
    - Avoid a memory leak where many threads get started and stopped. The
      fix only works on java2.

26-Nov-2000 Jython 2.0 alpha 1

  New features.
    - Integrate the free ORO regular expression matcher from the apache
      project.

  CPython2.0 compatibility, including
    - List comprehension.
    - Extended call syntax.
    - Extended print statement
    - Augmented assignment.
    - Unicode support libraries and codecs.
    - sre unicode regular expression.

  Some backward incompatibility is introduced:
    - The user configuration file is now called <user.home>/.jython
    - Text files will pass data read and written through the default
      codecs for the JVM. Binary files will write only the lower eight
      bits of each unicode character.
    - arrays passed to java code will no longer autocoerce just
      because the elements can be autocoerced.
    - The precedence of java loading have changed. Now the sys.path
      is searched for python modules before the CLASSPATH and sys.path
      is searched for java class and java packages.
    - The builtin exceptions are always classbased. -X is disable.
      User exception can still be strings.

  Bug fixes.
    - Many, including the errata.
    - Now the content of a java package is the union of the content of all
      locations with the corresponding valid hierarchical name
      from dirs and jars of CLASSPATH (and sys.path for dirs); i.e.
      from jpkg import * works for jpkg in a dir too.

  Improved CPython 2.0 compatibility
    - codecs module
    - sha module.

26-Jan-2000 JPython 1.1 final released

  - Only one small CPython compatibility patch to os.mkdir() and
    os.makedirs() -- optional `mode' argument, which is ignored.

21-Jan-2000 JPython 1.1 release candidate 1 released

  New JPython features and bug fixes
    - Race conditions when creating multiple PythonInterpreter objects
      in an embedded multithreaded Java application have been fixed.
    - Recursive print of a module's namespace no longer overflows the
      JVM stack.
    - Fixed backslashing of quotes inside triple quoted strings (Finn
      Bock).
    - Fixes to read(int) method on file objects, which used to return
      the empty string before EOF was seen.
    - Class-based exceptions are used in frozen (jpythonc) modules.
    - Duplicate argument names in a function definition raise the
      appropriate SyntaxError.
    - os.path.getsize() has been added.
    - mutability of tuples under some situations has been fixed.
    - dictionary insertion order affecting dictionary equality has
      been fixed (Finn Bock).
    - Using the --package option with jpythonc has been fixed.

  Improved CPython 1.5.2 compatibility
    - optional sizehint argument implemented for readlines() method on
      file objects.
    - Better compatibility in %g formatting of floats.
    - sys.stdout.softspace is now writeable.
    - re.VERBOSE/re.X flags are implemented.
    - traceback object's reprs are CPython conformant.
    - In module os, os.error is equivalent to the builtin OSError.
      Also, listdir(), mkdir(), makedirs(), remove(), rename(), and
      rmdir() raise OSError directly.
    - os.stat() raises an OSError if the file is missing.

28-Oct-1999 JPython 1.1beta4 released

  New JPython features and bug fixes
    - fixed a bug related to loading anonymous inner classes (PR#201).
      This is an experimental patch.  See registry file for entry
      python.options.extendedClassLoader
    - fixed Java exceptions when calling apply() with a bogus 3rd
      argument (PR#208)
    - fixed a 1.1beta3 problem with method objects having their
      im_self mysteriously changed out from under them (PR#186).
    - fixed problems with Python classes being deeply derived from
      Java classes and interfaces (PR#178, PR#195).
    - Improved memory footprint when using exec().
    - Dead threads are now reaped from thread state cache (Drew
      Morrissey).
    - Tuples, dictionaries, and strings now use fast method lookup
      mechanism.

  Improved CPython 1.5.2 compatibility
    - md5 module supported (no need to download anything extra)
    - dir() on function objects now returns a list containing __doc__,
      func_doc, __namme__, func_name, func_globals, func_defaults,
      func_code.  __doc__/func_doc is writable (but not func_defaults
      and func_code, which are writable in CPython). (PR#192)
    - dir() on code objects returns a list containing co_name,
      co_argcount, co_varnames, co_filename, co_firstlineno, co_flags.
      Not supported: co_nlocals, co_code, co_consts, co_names,
      co_lnotab, co_stacksize.  All attributes are read-only.
    - dir() on method objects returns a list containing im_self,
      im_func, im_class, __doc__, __name__.  These attributes are
      read-only.

22-Sep-1999 JPython 1.1beta3 released

  New JPython features and bug fixes

    - JPython can now optionally access non-public members of Java
      classes.  By setting the registry entry
      python.security.respectJavaAccessibility=false, JPython can
      access private, package-private, and protected fields, methods,
      and constructors.  By default, normal Java access rules are
      followed, i.e. only public members can be accessed.  This
      feature only works if running with Java 1.2.  Thanks to Tony
      Plate for his initial implementation.
    - A new framework for looking up the methods for builtin types has
      been enabled.  This can speed up method calls by a factor of 2.
      The feature is currently experimental and has only been
      implemented for list objects, but will be implemented for other
      builtin objects for the next release.
    - Some workarounds for weird JIT bugs have been added, but this
      may not fix all problems related to running JPython under JVMs
      with JIT enabled.
    - A wrapper for a free md5 builtin module is included, although
      the md5 implementation is not.  See the comment in
      org/python/modules/MD5Module.java for details.
    - New semantics for registry key python.modules.builtin (and
      correspondingly the org/python/modules/Setup.java file).

  Improved CPython 1.5.2 compatibility

    - sys.modules['__builtin__'] and "import __builtin__" has been
      fixed.
    - Builtin methods and functions now have the standard __name__,
      __doc__, __self__, and __members__ attributes.
    - Dictionaries and lists now have a __methods__ attribute, and
      dir({}) or dir([]) return the list of members.
    - repr(8to16bitstring) now prints standard octal escapes for 8bit
      characters.  It still prints hex escapes for 16bit characters.
    - Added abspath() to os.path (i.e. javapath)
    - Code objects now have a co_flags attribute
    - Frame objects now have f_trace attribute, and dir(frame) works
    - None() now raises a TypeError
    - tuple(somelist) immutability patch
    - re match objects now have groupdict() method
    - Finn Bock patch for setting of a module's __name__ after reload

16-Jun-1999 JPython 1.1beta2 released

    - Updates and bug fixes to jpythonc tool.  New registry entries
      python.jpythonc.compiler, python.jpythonc.classpath, and
      python.jpythonc.compileropts.  getopt style long/short option
      names (old options are deprecated).  New -J/--compileropts
      option.
    - syncing string object methods with experimental CPython 1.6
      string methods.  This includes new optional arguments on
      startswith() and endswith() and the moving of join() to a method
      of the separator string.
    - Many other bug fixes and CPython syncs

04-Jun-1999 JPython 1.1beta1 released

  Highlights of changes since JPython 1.0.3

    - New and improved jpythonc tool by Jim Hugunin
    - New modules contributed by Finn Bock: cStringIO, cPickle,
      struct, binascii
    - New module synchronize, equivalent to Java's synchronized
      keyword
    - Operator module now complete
    - sys.add_package() no longer necessary, "import java.lang" just works
    - Class-based standard exceptions (w/ support for -X option)
    - super__ methods are deprecated, use regular Python style
    - time.strftime() added
    - Java 1.2 style collections support
    - Multiple interpreter states
    - Most CPython 1.5.2 features have been implemented
    - String objects now have methods -- expected CPython 1.6 feature
    - Improved performance
    - Java inner class support
    - keywords are allowed in some locations (e.g. as attribute names)
    - New license
    - bug fixes




Local Variables:
mode: indented-text
indent-tabs-mode: nil
End:<|MERGE_RESOLUTION|>--- conflicted
+++ resolved
@@ -4,7 +4,7 @@
 
 Jython 2.7.1rc1
   Bugs fixed
-<<<<<<< HEAD
+    - [ 2413 ] ElementTree.write doesn't close files if used with invalid encoding
     - [ 2516 ] _get_open_ssl_key_manager tries to validate that the private and
                public keys match, and is throwing an SSLError:
                "key values mismatch" when provided with multiple certs (Root/CA/Cert)
@@ -14,10 +14,6 @@
     - [ 2508 ] Jython non-blocking socket send() does not conform to Python's behavior.
     - [ 2462 ] SSL Handshake never happens even if do_handshake_on_connect=True for serv
     - [ 2487 ] PyType.fromClass deadlocks on slow systems (circleci for example)
-=======
-    - [ 2413 ] ElementTree.write doesn't close files if used with invalid encoding
-    - [ 2488 ] Always join on subprocess coupler threads
->>>>>>> 8786585a
     - [ 2480 ] Repeating from <javapackage> import <class> results in reload
     - [ 2472 ] Importing simplejson fails with: 'NoneType' object has no
                attribute 'encode_basestring_ascii'
@@ -30,11 +26,7 @@
                causes an infinite recursion
     - [ 2112 ] time.strptime() has different default year in Jython and CPython
     - [ 1767 ] Rich comparisons
-<<<<<<< HEAD
-=======
-    - [ 2314 ] Failures in test_shutil on Windows
     - [ 2443 ] java.util.Map derived classes lack iterkeys, itervalues methods
->>>>>>> 8786585a
 
   New Features
     - Buffer API changes allow java.nio.ByteBuffer to provide the storage when a PyBuffer
