Jython NEWS

The features new in a given release are generally listed under the section for the "b1" release
of that version.

For more details, three sources are available according to type:
 - [ n ], please see https://hg.python.org/jython.
 - [ GH-n ], please see https://github.com/jython/jython.
 - [ FM-n ], please see https://github.com/jython/frozen-mirror.


Jython 2.7.3a1
  Bugs fixed
<<<<<<< HEAD
    - [ GH-57 ] JavaWebStart compatibility broken
=======
    - [ GH-122 ] Upgrade Apache commons-compress to 1.21
>>>>>>> 264917ad
    - [ GH-35 ] Travis CI on JDKs 8, 11, 13 and add Windows to OSes
    - [ GH-50 ] (First) migration from Mercurial corrupted project history
    - [ GH-27 ] -Q new always fails
    - [ 2892 ] Migrate from hg.python.org to GitHub
    - [ GH-4 ] Swap from Mercurial to Git as our SCM tool
    - [ GH-2 ] Transfer closed-fixed issues in NEWS from frozen-mirror

  New Features
    - The project has moved its home to GitHub (twice).

Jython 2.7.2
  same as 2.7.2rc1

Jython 2.7.2rc1
  Bugs fixed
    - [ 2858 ] test_ssl failure due to embedding Bouncy Castle (doc change only)
    - [ FM-156 ] Race condition in PyStringMap keys method
    - [ 2862 ] Jython fails on Linux for normal user when installed by root

Jython 2.7.2b3
  Bugs fixed
    - [ 2810 ] NoSuchMethodError in test_jython_initializer (Java 10+)
    - [ 2808 ] lib2to3 test failures on Windows JDK 11
    - [ 2846 ] Main module __name __ is not "__main__" under Java Scripting API
    - [ 2828 ] Update netty JARs to 4.1.45
    - [ 2044 ] CVE-2013-2027 Current umask sets privileges of class files and cache
    - [ 2834 ] Import of Java classes is not thread safe
    - [ 2820 ] Import fails with UnicodeDecodeError if sys.path contains invalid UTF-8 bytes
    - [ 2826 ] Unicode hex string decode failure
    - [ 2836 ] Java Swing library works only in interactive jython session

Jython 2.7.2b2
  Bugs fixed
    - [ 2814 ] maven/build.xml does not PGP-sign the publication
2)
Jython 2.7.2b1
  Bugs fixed
    - [ 2806 ] Installer contains dependencies unshaded (Java 8)
    - [ 2666 ] Oracle JDK 7 out of support so no longer available on Travis
    - [ 2294 ] Importation of modules from directories with non-ASCII characters fails
    - [ 2055 ] isinstance() and issubclass() fail with abc.ABCMeta
    - [ 2569 ] jython launcher fails on Windows if JAVA_HOME is set
    - [ 2505 ] PySystemState is lost
    - [ 2796 ] Request for oversize arrays not handled in BaseBytes and PyByteArray
    - [ 2730 ] datetime.strptime('%b') behaviour inconsistent with CPython on Windows JDK 9+
    - [ 2613 ] MANIFEST.MF contains unfilled placeholders
    - [ 2330 ] full-build fails to copy CPython License
    - [ 2651 ] Travis builds failing with *** buffer overflow detected ***
    - [ 2703 ] JycompileAntTask cannot find ...ant.taskdefs.MatchingTask
    - [ 2708 ] test_urllib2net fails (on Travis CI)
    - [ 2764 ] Readme is not displayed when using the GUI installer
    - [ 2345 ] Installing pip fails if JYTHON_HOME points to old installation
    - [ 2774 ] test_ssl failures from weak certificate
    - [ 2768 ] Allow bytearray + and += to accept buffer protocol objects
    - [ 2742 ] JARs for bouncycastle out of date (upgrade to 1.16)
    - [ 2762 ] Upgrade Apache commons-compress to 1.18
    - [ GH-5 ] Updates to JNR/JFFI to improve ARM HF support
    - [ 2445 ] Eclipse's DelegatingFeatureMap has MRO conflict (and IBM's MQQueue)
    - [ FM-121 ] Allow struct unpack and unpack_from bytearray and buffer
    - [ 2635 ] AST.lineno ignored by compile
    - [ 2744 ] Support buffer type in marshal.dump(s)
    - [ 2077 ] marshal doesn't raise error when fed unmarshalable object
    - [ 2732 ] Regression in large module support for pip
    - [ FM-131 ] Support Unicode in zxJDBC exceptions.
    - [ 2654 ] Imported modules allow access to submodules
    - [ 2362 ] Import * doesn't work on JDK9 for java.*, jdk.* namespaces
    - [ 2630 ] Cannot import java.awt.* on Java 9
    - [ 2663 ] Remove dependency on javax.xml.bind.DatatypeConverter
    - [ 2726 ] os.uname() throws IllegalArgumentException on Windows (Chinese localisation)
    - [ 2719 ] Divergence of __str__ and __repr__ from CPython
    - [ 2714 ] Locale and java version failures in test_os_jy
    - [ FM-111 ] Proper processing of gzip trailer without resubmission
    - [ 2231 ] __doc__ of PyString objects is always "The most base type"
    - [ 2230 ] Jython evaluation blocks under heavy load with high multi-core systems
    - [ 2506 ] ensurepip is reporting an error
    - [ 1609 ] Partial parsing does not work with function decorators
    - [ 2494 ] Support for pydoc_data
    - [ 2492 ] NPE for PythonInterpreter after new PyInteger
    - [ 2707 ] jython.py shebang line invalid on Linux
    - [ 1748 ] subprocess and os.system don't show output
    - [ 2343 ] PYTHONPATH is overwritten on Windows
    - [ 2346 ] Launcher not resilient to bad environment variable settings
    - [ 2709 ] test_chdir tolerates absent DOS 8.3 filename
    - [ 2706 ] Use python.path instead of JYTHONPATH
    - [ 2410 ] Regression in PySystemStateTest (leading slash)
    - [ 2639 ] Incorrect result when using != comparison against Java {List, Set, Map}
    - [ 2672 ] Integer formatting emits two minus signs with -2^31
    - [ 2688 ] ClassCastException when adding list of non-PyObjects
    - [ 2659 ] Determine console encoding without access violation (Java 9)
    - [ 2662 ] IllegalAccessException accessing public abstract method via PyReflectedFunction
    - [ 2501 ] JAVA_STACK doesn't work (fixed for Windows launcher only)
    - [ 1866 ] Parser does not have mismatch token error messages caught by BaseRecognizer
    - [ 1930 ] traceback raises exception in os.py
    - [ 2419 ] List expected failures by OS platform in regrtest.py
    - [ 2611 ] mkdir() operation in /Lib/os.py has different behavior when running in Docker container
    - [ 2655 ] __findattr__ is final (update documentation)
    - [ 2646 ] Test failure in test_os_jy after utf-8 decode
    - [ 2469 ] jython launcher fails on Windows if JAVA_HOME is set
    - [ 2650 ] Detail message is not set on PyException from PythonInterpreter
    - [ 2403 ] VerifyError when implementing interfaces containing default methods (Java 8)
    - [ 2715 ] Restrict array.array support for buffer protocol

  New Features
    - The main program behaves more like CPython in many small ways, including a more correct
      treatment of the -i option. This simplifies support, and may also make it unnecessary for
      users to work around differences from CPython.
    - python.startup registry property (and JYTHONSTARTUP environment variable) added.
    - Only the Jython command (class org.python.util.jython) now reads the environment variable
      JYTHONPATH, not the core runtime, and it respects the -E option (ignore environment). This
      change is for consistency with CPython and with our handling of other environment variables.
      A pure Java application that creates its own interpreter may use the system or registry
      key "python.path" to add to sys.path, as documented.
    - We no longer recommend overriding toString in PyObject sub-classes as a way of defining
      string forms. Override __repr__, and if necessary __str__, as is usual in Python. We
      recommend toString should return the same as __str__ (or __unicode__).
    - Experimentally, we use Gradle to build a JAR and POM that may be cited as a dependency by
      other projects. The Jython project would like to know if this is being done suitably
      for downstream use.
    - The registry setting (or Java property) "python.verbose", and direct use of the global
      org.python.core.Options.verbose are DEPRECATED: use a Java logging properties file instead.
      Console messages are now produced via java.util.logging (JUL), and the logger "org.python"
      or its descendants. The jython command configures a ConsoleLogger for "org.python" and by
      default a format for messages generally similar to that in v2.7.1, preceded by the logger
      name and JUL severity. The volume of messages is controlled by your logging preferences, but
      by default is unchanged from v2.7.1. Each -v option on the command line makes the logging
      one step finer on the JUL scale. Error messages from Python and stack traces are unaffected.
      When embedded in your application, Jython makes no logging configuration changes: messages
      from the "org.python" name space merge with those of your application.
    - There is much improved support for locale, but as a backward-incompatible change, it is
      provided as an opt-in. Define property python.locale.control=settable on the command line
      or via the Jython registry, to enable. This  may become the default in a later version.
    - The default location of the Jython package cache has moved from the installation directory
      to the current working directory and is called ".jython_cache". Previously, Jython installed
      system-wide either exposed the cache as world read-write (a security risk) or disabled it.
    - BouncyCastle SSL support is incomplete as bundled. The Jython JAR is not signed, and may not
      be trusted by your JVM as a security provider. This manifests as a PEMException: "Unable to
      create OpenSSL PBDKF: PBKDF-OpenSSL SecretKeyFactory not available" during certain
      operations. If this is a problem, place genuine BouncyCastle JARs on the class path, and
      Jython will use those in preference to the classes we include. The slim JAR is not affected.

Jython 2.7.2a1
  Bugs fixed
    - [ 2632 ] Handle unicode data appropriately in csv module
    - [ 2638 ] str not default-decoded in str-unicode operations
    - [ 2622 ] json dumps error (use of AbstractDict)
    - [ 2607, 2620 ] Error loading Python DLL (error code 14001)
    - [ 2612 ] NPE while trying to load class
    - [ 2609 ] PyType.fromClass publication race (discovered in strptime and re)
    - [ 2608 ] Encoding problems with non-ascii host name
    - [ 2599 ] Cannot handle network paths under Windows
    - [ 2600 ] subprocess doesn't have _args_from_interpreter_flags (blocks support for multiprocessing)
    - [ 2602 ] NumberFormatException in terminal on OSX 10.12.5 (ncurses related)

  New Features
    - Updated JLine to 2.14.5

Jython 2.7.1
  same as 2.7.1rc3

Jython 2.7.1rc3
  Bugs fixed
    - [ 2597 ] PySystemState.sysClosers requires cleanup to prevent memory leak
    - [ 2593 ] file.write(obj) raises NullPointerException on type error
    - [ 2592 ] Line breaks in exceptions are wrong (characters being backslash-escaped)

Jython 2.7.1rc2
  Bugs fixed
    - [ 2536 ] deadlocks in regrtests due to StackOverflowError in finally block (workaround, still open)
    - [ 2348 ] site module does not import if usernames contain non-ascii characters
    - [ 2356 ] java.lang.IllegalArgumentException on startup on Windows if username not ASCII
    - [ 1839 ] sys.getfilesystemencoding() is None (now utf-8)
    - [ 2579 ] Pyc files are not loading for too large modules if path contains __pyclasspath__
    - [ 2570 ] Wrong shebang set for OS X installation of Jython
    - [ 2585 ] test_ssl failure due to Netty exception mapping
    - [ 2313 ] test_jython_initializer failure on Windows
    - [ 2399 ] test_sort failure on Java 8
    - [ 2309 ] test_classpathimporter fails on Windows.
    - [ 2318 ] test_zipimport_jy failure on Windows
    - [ 2571 ] Error handling in test_codecencodings_tw fails on Java 8
    - [ 2568 ] test_threading intermittent failure
    - [ 2559 ] test_marshal fails
    - [ 2564 ] test_socket_jy fails on Linux
    - [ 2524 ] datetime <-> time conversion incorrect in non UTC times
    - [ 2504 ] datetime.date.__tojava__ returns incorrect dates in non-UTC timezones with
               negative offset (Jython 2.7.0)
    - [ 2500 ] Loading default cacerts on client socket when specifying a default java truststore
               unnecessarily searches for more cacerts in the same dir
    - [ 2561 ] win32_ver raises exception (breaks test_platform on windows)
    - [ 2521 ] Windows installation (all) fails on Windows 10
    - [ 2557 ] ongoing pain with platform detection via os.name and sys.platform
    - [ 1996 ] Core slots array out of bounds with multiple inheritance
    - [ 2101 ] Diamond-style multiple inheritance fails when using __slots__ on the second branch

  New Features
    - Updated Netty to 4.1.11, ASM to 5.2, BouncyCastle to 1.57, Commons Compress to 1.14,
      Guava to 22.0, ICU4J to 59.1, JFFI to 1.2.15, JNR-JFFI to 2.1.5, JNR-POSIX to 3.0.41,
      JNR-Constants 0.9.9, JLine to 2.14.3, MySQL Connector to 5.1.42, PostgreSQL to 42.1.1
      Note:
      You might find it strange that Jython bundles guava-22.0-android.jar rather than guava-22.0.jar.
      This is the official way to support Java 7 with Guava > 20.0, also on non-Android platforms.
      See https://github.com/google/guava/wiki/Release22#guava-release-220-release-notes.
    - There is now support for non-ascii paths in all (home, installation, temporary)
      directories, which previously caused failures. sys.getplatformencoding() returns
      'utf-8' as the nominal file-system encoding, irrespective of localization. This may
      differ from what CPython reports on the same OS. In Jython a file path presented
      as bytes is the UTF-8 encoding of the unicode file path as Java sees it. (See issues
      #1839 and #2356.) This matter is unrelated to file.encoding or the console.

Jython 2.7.1rc1
  Bugs fixed
    - [ 2552 ] installing scandir via pip fails (breaks e.g. installing pathlib2 via pip)
    - [ 2534 ] os.getlogin() returns a wrong user or returns an exception
    - [ 2553 ] sys.getwindowsversion not implemented (breaks pathlib on Windows)
    - [ FM-55 ] Replace deprecated use of ASCII constant with ascii()
    - [ 1777 ] Help getting SymPy working with Jython
    - [ 2475 ] Backported python 3 pathlib and pathlib2 do not work b/c of meta class issues
    - [ 2551 ] __slots__ in diamond-style causes lay-out conflict (breaks pathlib and sympy)
    - [ 2550 ] test_list_jy fails on Java 8
    - [ 2549 ] test_posix fails on Linux
    - [ 2548 ] Unicode u'\N{name}' frequently broken, because ucnhash.dat outdated
    - [ 2527 ] cStringIO throws IllegalArgumentException with non-ASCII values
    - [ 2511 ] Percent operator calls __getattr__('__getitem__')
    - [ FM-28 ] zipimporter supports multi-byte characters in pathnames
    - [ 2228 ] Re-use "makeCompiledFilename" function where possible
    - [ 608632 ] __doc__foo should accept java String
    - [ 2523 ] defaultdict.__getitem__() does not propagate exceptions raised by calling
               default_factory
    - [ 2522 ] defaultdict.__getitem__(unhashable) raises KeyError instead of TypeError
    - [ 2515 ] typing module doesn't import
    - [ 2538 ] Test failures in test_unittest
    - [ 2293 ] "java.lang.IllegalArgumentException: java.lang.IllegalArgumentException:
               Cannot create PyString with non-byte value" triggered after adding
               unicode element with non-ASCII character to sys.path
    - [ 2535 ] Building jython standalone manually results in local filesystem paths
               showing up in Jython stacktraces
    - [ 2533 ] Opcode.java is outdated -> breaks PyBytecode.interpret
    - [ 2502 ] Missing OpenFlags enum entry makes Jython clash with JRuby dependency
    - [ 2446 ] Support SNI for SSL/TLS client sockets
    - [ FM-50 ] Calling Java vararg methods with no arguments fails
    - [ 2455 ] Java classes in packages with __init__.py not found
    - [ 2481 ] Update urllib2.py from 2.7.11
    - [ 2514 ] Jython Class.__subclasses__() does not match Python output (not in load order)
    - [ 2413 ] ElementTree.write doesn't close files if used with invalid encoding
    - [ 2443 ] java.util.Map derived classes lack iterkeys, itervalues methods
    - [ 2516 ] _get_open_ssl_key_manager tries to validate that the private and
               public keys match, and is throwing an SSLError:
               "key values mismatch" when provided with multiple certs (Root/CA/Cert)
    - [ 2314 ] Failures in test_shutil on Windows
    - [ 2488 ] Subprocess should always join corresponding coupler threads
    - [ 2461 ] SSL Handshake fails for peers connected via IPV6
    - [ 2508 ] Jython non-blocking socket send() does not conform to Python's behavior.
    - [ 2462 ] SSL Handshake never happens even if do_handshake_on_connect=True for serv
    - [ 2487 ] PyType.fromClass deadlocks on slow systems (circleci for example)
    - [ 2480 ] Repeating from <javapackage> import <class> results in reload
    - [ 2472 ] Importing simplejson fails with: 'NoneType' object has no
               attribute 'encode_basestring_ascii'
    - [ 2471 ] Jython is using netty channel future incorrectly
    - [ 2470 ] Jython leaks sockets in select reactor
    - [ 2469 ] Embedded BouncyCastle provider does not validate properly
    - [ 2460 ] Wrong result when multiplying complex numbers involving infinity
    - [ 2454 ] Security Vulnerability in Jython
    - [ 2442 ] Overriding __len__, __iter__, and __getitem__ in a tuple subclass
               causes an infinite recursion
    - [ 2112 ] time.strptime() has different default year in Jython and CPython
    - [ 1767 ] Rich comparisons

  New Features
    - Recognize cpython_cmd property to automatically build CPython bytecode for oversized
      functions (e.g. jython -J-Dcpython_cmd=python). This is especially convenient when
      installing things like SymPy via pip; it would frequently prompt you to provide yet
      another pyc-file. Now just run: pip install --global-option="-J-Dcpython_cmd=python" sympy
    - SymPy is now workable. (However it runs somewhat slow; some profiling will be required.)
    - Updated ucnhash to support name lookup for Unicode 9.0 (like in u'\N{name}').
    - Jython doc-entries in Java-code (__doc__foo) now accept anything that implements
      java.lang.CharSequence (PyString implements CharSequence now as well).
      This allows Jython-friendly Java-code without PyString-induced dependency on Jython.
    - Provided a painless way to deal with long-standing Issue 527524 - "Cannot compile to use
      methods exceeding JVM size restrictions": If a CPython 2.7 bytecode-file (.pyc) exists,
      Jython automatically uses that bytecode to represent oversized functions and methods,
      while methods with proper size are still compiled to JVM bytecode.
      The crucial bytecode sections from the pyc-file are embedded seamlessly into the created
      class-file, so you wouldn't have to distribute the pyc-file at all.
      Current implementation of this feature is provisional and might change in future versions.
      Issue 527524 was still not listed as solved, because Jython cannot yet create the pyc-file
      by itself.
    - Support for CPython bytecode (.pyc-files) was updated to Python 2.7 bytecode (from 2.5).
    - Buffer API changes allow java.nio.ByteBuffer to provide the storage when a PyBuffer
      is exported. This is to support CPython extensions via JyNI, but has other uses too
      (including access to direct memory buffers from Python). There is no change at the
      Python level or for client code using PyBuffer via the "fully encapsulated" API. It
      risks breaking code that makes direct access to a byte array via PyBuffer, implements
      the PyBuffer interface, or extends implementation classes in org.python.core.buffer.
    - Updated Netty to 4.1.4
    - Fixed platform.mac_ver to provide actual info on Mac OS similar to CPython behavior.
    - Added uname function to posix module. The mostly Java-based implementation even
      works to some extend on non-posix systems (e.g. Windows).

Jython 2.7.1b3
  Bugs fixed
    - [ 550200 ] Jython does not work on ebcdic platforms
    - [ 2457 ] Synchronization bug in PySystemStateCloser causes complete deadlock
    - [ 2456 ] java.util.List.remove(index) does not dispatch to overloaded method for index remove
    - [ 2453 ] org.python.modules.sre.PatternObject should be named SRE_Pattern to look like CPython
    - [ 2452 ] Jython locking threads on Java proxy objects (multithreaded performance degradation)
    - [ 2451 ] array.array objects should not hash
    - [ 2441 ] sys.executable is None on standalone install, thus causing a setup()
               install/build to fail
    - [ 2439 ] 'SSLSocket' object has no attribute 'accept'
    - [ 2437 ] no common ciphers SSL handshake error
    - [ 2436 ] Missing socket.SOL_TCP (= socket.IPPROTO_TCP)
    - [ 2435 ] Remove unsupported socket options like socket.SO_EXCLUSIVEADDRUSE
    - [ 2434 ] zlib module has different flush behaviour than CPython and PyPy
    - [ 2431 ] tox not working because of zero width bug in Jython sre
    - [ 2428 ] socket.connect_ex does not properly report connection state sequence
    - [ 2426 ] Support socket shutdown with "how" of _socket.SHUT_RDWR (2)
    - [ 2423 ] jarray.array() method broken in 2.7
    - [ 2421 ] UnboundLocalError: local variable 'key_store' referenced before
               assignment in _sslverify.py
    - [ 2417 ] os.utime fails on UNC network paths
    - [ 2416 ] os.system does not use changes to os.environ in subprocesses
    - [ 2401 ] SSL race produces NPE
    - [ 2400 ] Installing pip as part of Jython installation fails
    - [ 2393 ] Clean running regression tests on windows
    - [ 2392 ] Intermittent errors from sre_compile.py - 
               ValueError('unsupported operand type', 'subpattern')
    - [ 2391 ] read-only attr wrongly reported
    - [ 2390 ] Support SSLContext
    - [ 2374 ] setsockopt call from pika fails with "Protocol not available"error
    - [ 2368 ] Problem with _io and BlockingIOError
    - [ 2360 ] Not installing pip on Jython
    - [ 2358 ] Using "read all" ops on /proc files on Linux produces empty strings
    - [ 2357 ] Infinite recursion with set subclass
    - [ 2338 ] readline.py startup hook
    - [ 2329 ] Cannot create virtualenv with jython2.7rc2 - breaks tox
    - [ 2321 ] Py.setSystemState() is a NOOP
    - [ 2279 ] PyIterator#__tojava__ should support coercion to java array
    - [ 2350 ] Installer errors on ensurepip
    - [ 2276 ] Ctrl-Z doesn't exit Jython console on Windows
    - [ 2223 ] __file__ not defined when running from ScriptEngine
    - [ 2154 ] When running multiple engines in different threads, the last registered
               writer is in use for all script executions.
    - [ 2124 ] xml.dom.minidom.writexml() changes value of TEXT_NODE
    - [ 1984 ] os.pipe() missing
    - [ 1953 ] lib2to3 missing
    - [ 1780 ] jarray not properly converted to list with java.util.Arrays.asList(T... a)
    - [ 1739 ] JSR223: ScriptEngine.FILENAME not honoured
    - [ 1738 ] JSR223: ScriptEngine.ARGV is not honoured

  New Features
    - Use latest upstream bundled wheels for ensurepip: pip (7.1.2), setuptools (18.4),
      replacing wheels patched specifically for Jython
    - Unified PyDictionary and PyStringMap under a common abstract base class.
    - Added Py.newJ method family for easier access to Python code from Java. Now you
      can coerce Python types under Java interfaces without needing to inherit from
      the Java-interface in Python code. Also see PyModule.newJ.

Jython 2.7.1b2
  Bugs fixed
   - [ 2396 ] test_threading and others fail under Cygwin (sys.executable).
   - [ 2397 ] test.test_os_jy fails on Windows due to non-byte PyString.
   - [ 2405 ] os.getpid() is missing (JNR JARs updated). 

Jython 2.7.1b1
  Bugs fixed
   - [ 1423 ] Circular imports no longer cause RuntimeError.
   - [ 2310 ] test_import runs on Windows (and passes with 4 skips).
   - [ 2347 ] failures in test_import_pep328 when run with -m
   - [ 2158, 2259 ] Fixed behaviour of relative from ... import *
   - [ 1879 ] -m command now executes scripts from inside a jar file 
   - [ 2058 ] ClasspathPyImporter implements PEP 302 get_data (and others)
   - [ 2364 ] bytearray and str: isalpha(), isupper() etc. now match Python 2

Jython 2.7
  same as 2.7rc3

Jython 2.7rc3
  Bugs fixed
   - [ 2311, 2319 ] Many compatibility fixes for launcher (bin/jython, bin/jython.exe)
   - [ 2332 ] jython -m test.regrtest -e now finds the tests it should
   - [ 1572 ] sys-package-mgr console messages silenced by default. Thanks to Emmanuel Jannetti.
   - [ 2327 ] Tests in org/python/tests/imp run only with  proper path
   - [ 2105 ] Fix inconsistent conversion of PyObject to String in StdoutWrapper
   - [ 1795 ] Support both subclassing from Java in a Python class and a Python implementation of __tojava__
   - [ 1861 ] Fix threading.Lock to support non-reentrant semantics
   - [ 2323 ] Fixes pickling issues in object.__reduce__ and cPickle.{load, loads}
   - [ 1540 ] Fix stack overflow due to how proxies for Java classes resolve super method in Java
   - [ 2325 ] Enable piping input into Jython without getting extraneous prompt output
   - [ 2324 ] Fix index computation for StringBuilder after seek back in cStringIO
   - [ 2171 ] Fixed direct calls to __pow__() on int, long and float with a modulo of None
   - [ 2326 ] Java's weakly consistent iteration of ConcurrentMap is compatible with mutation
   - [ 2322 ] Refreshed several networking modules from CPython 2.7.9 due to CVE-2013-1752
   - [ 1670 ] Added automatic type coercion of decimal.Decimal to java.lang.{Double, Float}
   - Pull in hand coded AST work into code gen in asdl_antlr
   - [ 2307 ] Fixed normalization of paths on Windows
   - Module tempfile now returns temporary directory in proper case (See also CPython issue 14255)
   - Faster extended slice deletion in bytearray.
   - [ 2304 ] Fixed __module__ missing from functions in the time and operator modules

Jython 2.7rc2
  Bugs fixed
   - [ 2301 ] time.strftime now always returns a bytestring (fixes pip on Japanese locales)
   - [ 2297 ] Updates Jython installer to use jython.exe
   - [ 2298 ] Fix setuptools wheel bundled by ensurepip so it checks for Windows on Jython
   - [ 2300 ] Fix bin/jython.py to not consume subcommand args

  New features
   - Installer installs pip, setuptools by default, but custom builds can de-select.
     Does not change standalone usage. (Runs jython -m ensurepip as last install step.)
   - Makes jython.py be the default launcher (as bin/jython) if CPython 2.7 is available.

  Removed support
   - Installer no longer supports using an alternative JRE when generating Jython launchers.
     Instead just use JAVA_HOME environment variable to select the desired JRE.
     (Removed because of the new native launcher, jython.exe, that is now used on Windows.)

Jython 2.7rc1
  Bugs fixed
   - [ 1793 ] Fix relative seek in read/write mode via a non-buffered readinto() method 
   - [ 2282 ] Speed up startup with compiled $py.class files included for standalone, full jars
   - [ 1371, 2283, 2296 ] More robustness wrt security managers, python.home, import of non-ascii names
   - [ 2068 ] Use position(long) setter to manually update file channel's position post-write.
   - [ 2288 ] Posix link and symlink support now uses NIO2
   - [ 2120 ] Use Java instead of JNR for os.chmod, os.mkdir when running on Windows
   - [ 2226 ] Matches CPython's re support of what counts as a Unicode whitespace codepoint
   - [ 1725 ] Speed up re matching by not executing SRE_STATE#TRACE in the sre regex engine
   - Exceptions with non-ascii args should not cause an exception when displayed on console
   - [ 2274 ] Remove Jython-specific pythonpath, test_pythonpath; update pwd to support unicode
   - [ 2289 ] Ensure core types are Serializable, specifically PyUnicode
   - [ 2272 ] Generalize adding special slots (__dict__, __weakref__); adds support for Werkzeug
   - [ 2280 ] Avoid deadlock at shutdown with synchronization of PySystemStateCloser, FinalizeTrigger
   - [ 2275 ] Upgrade JLine to support keyboard layouts using AltGr (such as Finnish) on Windows
   - Improve robustness of socket and SSL support, especially error handling
   - time.sleep(0) should always attempt to yield CPU
   - [ 2271 ] Restore __tojava__ to datetime.{date, datetime, time} classes
   - [ 2084, 1729 ] Robust handling of sun.misc.Signal exceptions across various JVM implementations
   - [ 2189 ] Add java_user scheme to support user directory installs
   - Fix Popen._internal_poll so that it does not race with java.lang.Process finalization
   - Fix reflection-based garbage collection traversal for CPython compatible gc semantics
   - [ 1491 ] Windows launcher now uses jython.exe (built with PyInstaller) instead of jython.bat
     This means that pip, nosetests, yolk, and other installed tool scripts finally work on Windows

  New features
   - Can add a __dict__ slot descriptor to a subclass of Java classes, such as java.util.HashMap
   - Directly execute zip files or dirs with top level __main__.py to support wrapper scripts
     generated by distlib, part of pip
   - Reflection-based traversal is now activated by default as a fallback for ordinary traversal.
     This impacts third-party extenders of PyObject. A warning is emitted that suggests next steps
     on how to avoid this cost.
   - Uses classpath wildcard in jython.py/jython.exe to minimize the launcher command line,
     (main benefit is Jython developers on Windows using dev builds)
   - Adds new Jython launcher written in Python, bin/jython.py, to be run by CPython 2.7

Jython 2.7b4
  Bugs Fixed
    - [ 2032 ] Fixed typo in compiler/pycodegen.py
    - [ 2190 ] Raise ValueError when unichr() is called with isolated surrogate codepoint
    - [ 1057 ] Finalizer support (__del__) for new style classes
    - [ 2192 ] Server requests were hanging using jython, django and django-jython
    - [ 2204 ] Minimum (core) install will now suport Jython console
    - [ 2184 ] inspect.callargs, including anonymous tuples in function params
    - [ 2100 ] Fix deficiencies in PyUnicode beyond the BMP
    - Fix bug in supporting meta path importers for six
    - [ 2183 ] Rework function attributes support
    - [ 2115 ] Allow bound methods as arg for single method interface param
    - [ 2163 ] Refactor Py, PySystemState to init constants early
    - [ 2217 ] Update serial release to 3 for sys.version_info
    - [ 2090, 1494 ] Behaviour of long in the JSR-223 engine
    - [ 2196 ] Do not emit duplicate entries in building standalone jar
    - [ 1708 ] Ensure regrtest runs in a C locale to avoid failures
    - [ 2037 ] Prevent non-byte values appearing in str()
    - [ 2205 ] Guard via module import lock all entry points from Java into import
    - [ 1631 ] Fully proxy java.util.Map objects as Python dicts
    - [ 2215 ] Fully proxy java.util.List objects as Python lists
    - [ 2242 ] select.select and related socket.connect_ex fixes
    - [ 2241 ] Fully proxy java.util.Set objects as Python sets
    - [ 2239, 1825 ] os.getenv, os.listdir may return unicode instead of bytes
    - [ 2110 ] Update Java Native Runtime jars
    - [ 2236 ] Interactive parser does not accept try ... except E as e: syntax
    - [ 2232 ] Visit class decorators when visiting class def in scopes compilation
    - [ 2247 ] dict.pop should not add additional quoting in KeyError
    - [ 2238 ] os.system now uses a simpler wrapping of ProcessBuilder
    - [ 1561 ] Raises NotImplementedError if abstract method from Java is not implemented
    - [ 2221 ] Implement Popen.pid 
    - [ 2150 ] Fix regrtest to support -x to exclude tests
    - [ 1152612 ] All dict methods for __dict__ except views
    - [ 1762054 ] Add webbrowser module
    - [ 2252 ] Args in sys.argv are now unicode if characters > 127
    - [ 2092 ] Upgrade to JLine2 and add tab completion support
    - [ 2236 ] Interactive parser does not accept try ... except E as e: syntax
    - [ 2237 ] Fully conformant math and cmath support
    - [ 2244 ] More robust testing of math and cmath modules
    - [ 2224 ] id(...) now persists object resurrection and a pattern is provided to solve similar issues
               (i.e. attributes bound to a PyObject via a WeakHashMap) in an analogue way (See JyAttribute.java).

  New features
    - Full support of Python buffer protocol, along with Java ByteBuffer support
    - Add index to PyUnicode facilitating O(1) access to strings beyond the BMP.
    - java.util.{Map, List, Set} are now treated as subclasses of the
      corresponding Python abstract base classes
    - jythonlib module to simplify usage of Java internals from Python;
      weakref collections now directly use corresponding collections from
      Google Guava and java.util
    - CPython's _json.c was ported to Java to speed up JSON encoding/decoding
    - Upgraded third party libraries
    - Initial support for ensurepip module
    - Callbacks can be registered/unregistered to be notified when
      bytecode is loaded, using jythonlib.bytecodetools
    - Jython now features an optional, but recommended-to-implement traverseproc-mechanism
      like CPython. This enables some new gc-features to optionally emulate CPython-specific
      gc-behavior. See doc in gc.java and Traverseproc.java.

  Potentially backwards breaking changes, removing silent errors:

    - remove method on proxied List objects now follows Python
      sematics: a ValueError is raised if the item is not found in the
      java.util.List. In the past, Java semantics were used, with a
      boolean returned indicating if the item was removed or
      not. Given how this interacted with Jython, such remove
      invocations were in the past silent, and perhaps were actually a
      bug.

    - d[key_not_present], if d implement java.util.Map, no longer
      returns None, but raises KeyError, which means this behavior now
      matches standard dict semantics.

    - Abstract methods of an inherited class or interface from Java now raise
      NotImplementedError, instead of returning None (in Java, null) or some
      "zero", if they are not implemented in the extending Python class.

    - os.getenv, os.listdir, sys.argv now return unicode instead of
      str values if a given value is not ascii, thus allowing such
      values to be passed through to Java, eg
      java.io.File(sys.argv[1]). Earlier such behavior was potentially
      silently failing in Python functions, but passing through to
      Java because of bug 2037. This behavior conforms with Python
      3.x, which uses Unicode.

Jython 2.7b3
  Bugs Fixed
    - [ 2225 ] Jython+django-jython - no module named site
    - [ 1497 ] ast classes do not have appropiate base classes
    - [ 1980 ] ast.Eq, ast.Gt, ast.GtE, ast.In, ast.Is, ast.IsNot, ast.Lt, ast.LtE, ast.NotEq and ast.NotIn should be subclasses of ast.cmpop
    - [ 1981 ] ast.And and ast.Or should be subclasses of ast.boolop
    - [ 2130 ] Fix max such that any raised ValueError uses the correct error message text
    - [ 2180 ] default encoding is not UTF-8
    - [ 2094, 2147, 2174 ] Fix bugs in select.poll, threadpool group closing, and SSL handshaking
    - [ 2178 ] Update Apache Commons Compression to 1.8.1 for jar-complete builds
    - [ 2176 ] Fix bz2.BZ2File.read so it reads the number of requested bytes
    - [ 2028 ] Implement unicode._formatter_parser and unicode._formatter_parser
    - [ 1747 ] Synchonize runClosers upon shutdown
    - [ 1898 ] Support subprocess termination vs terminate/kill methods
    - [ 2096 ] Fix subprocess construction such that handles are inherited if not set
    - [ 2123 ] Preserve original name of console encoding
    - [ 1728 ] Make PyDictionary#equals() more robust, similar to PyTuple and PyList
    - [ 2040 ] Ensure that bz2 decompression has enough data to decode
    - [ 2146 ] Fix xrange compliance
    - [ 1591 ] Interactive interpreter stuck on '...' loop
    - [ 1982 ] Modify enumerate such that it can it work with arbitrarily long integers
    - [ 2155 ] Enable IP address objects to be used as tuples
    - [ 1991 ] Subclassed itertools classes can now chain, and be iterated by Java code
    - [ 2062 ] os.write accepts objects having the buffer API
    - [ 1949 ] Update collections.deque to 2.7 compliance, and is now threadsafe
    - [ 1066 ] Add CJK codecs, as well as other codecs available in Java but not in Jython directly
    - [ 2112 ] time.strptime now uses _strptime.py
    - [ 2123 ] Use Java codec throughout parser (not sometimes a Python one)
    - [ 2078 ] Fix tuple creation for inet6 addresses, and support for bound inet4 socket local address
    - [ 2088 ] Fix defaultdict so that derived classes __missing__ methods are not ignored
    - [ 2108 ] Cannot set attribute to instances of AST/PythonTree (blocks pyflakes)
    - [ 1982 ] builtin function enumerate() should support an optional 'start' argument
    - [ 1896215 ] findResource(s) for SyspathJavaLoader
    - [ 2140 ] Raise ValueError on args of invalid domain for math.sqrt, math.log
    - [ 2119 ] Updated *Derived.java classes as generated by src/templates/gderived.py.
    - [ 2087 ] Updated defaultdict to use LoadingCache idiom instead of deprecated ComputingMap
    - [ 2133 ] Fix memory leak by doing computed loads only with __getitem__ in defaultdict
    - Full bz2 support
    - Fix the struct module so that struct.Struct class can be derived from.
 
  Work on resource cleanup
    - RefReaperThread is now a Runnable to avoid ClassLoader resource leaks
    - ShutdownCloser is now a Runnable to avoid subclass audit issues under a SecurityManager
    - Remove shadowing of mutable statics in PySystemState, instead make them instance variables
    - Fix PySystemState such that it supports AutoCloseable, Closeable

  Potentially backwards breaking changes
    - Fix ThreadState so that Jython runtime can be unloaded, using Object[1] indirection
    - Use weakkey/weakvalue when caching ThreadState for a given thread, instead of using ThreadLocal
    - recursion_count is now more approximate, because not all entry/exit pairs are tracked
    - By default, site module is imported when using PythonInterpreter
      Use -Dpython.import.site=false (as of RC1) to not import site at all

  New Features
    - Added socket reboot work, using Netty 4 to fully support socket, select, and ssl API

Jython 2.7b2
  Bugs Fixed
    - [ 1753 ] zlib doesn't call end() on compress and decompress
    - [ 1860 ] test failures in test_array.py
    - [ 1862 ] cStringIO does not support arrays as arguments
    - [ 1876 ] PYTHONIOENCODING unsupported, used (among others) by PyDev
    - [ 1926 ] Adjust MutableSet.pop test so we do not need to skip it
    - [ 1964 ] time.strptime() does not support %f in format
    - [ 2005 ] threading.Event object's wait([timeout]) function returns null instead of True/False.
    - [ 2013 ] %x hex formatting takes O(N^2) time.
    - [ 2020 ] str.translate should delete characters in the second arg when table is None
    - [ 2027 ] Discrepancy in bin(-num) output
    - [ 2033 ] test_strptime fails: test_mar1_comes_after_feb29_even_when_omitting_the_year
    - [ 2046 ] sys.stdin.readline() hangs when used interactively (JLine, Windows)
    - [ 2060 ] Thread ident missing
    - [ 2071 ] datetime strftime %f does not work
    - [ 2075 ] Incorrect padding for hex format strings
    - [ 2082 ] Unexpected (Pdb) prompt during regression tests
    - [ 2083 ] os.unlink() can delete directories
    - [ 2089 ] sys.stdout not flushed after sys.exit

  New Features
    - Command line option -E (ignore environment variables)
    - Environment variable PYTHONIOENCODING, and corresponding registry items

  Removed support
    - No longer supports Java 6; the minimum version is now Java 7

Jython 2.7b1
  Bugs Fixed
    - [ 1716 ] xrange slicing raises NPE.
    - [ 1968 ] Fixes for test_csv.py.
    - [ 1989 ] condition.notify_all() is missing.
    - [ 1994 ] threading.Event doesn't have is_set method fixed.
    - [ 1327 ] ThreadState needs API cleanup work
    - [ 1309 ] Server sockets do not support client options and propagate them to 'accept'ed client sockets.
    - [ 1951 ] Bytecode Interpreter stack optimization for larger arguments
    - [ 1894 ] bytearray does not support '+' or .join()
    - [ 1921 ] compiler module broken in Jython 2.7 
    - [ 1920 ] Backport CO_FUTURE_PRINT_FUNCTION to Lib/compiler/pycodegen.py
    - [ 1914 ] Float formatting broken in many non-English locales in Jython 2.7
    - [ 1909 ] attrgetter does not parse dotted attributes
    - [ 1924 ] Implement operator.methodcaller
    - [ 1934 ] Break itertools.compress into a separate class 
    - [ 1933 ] Break itertools.cycle into a separate class
    - [ 1932 ] Make check for iterability in chain() arguments lazy
    - [ 1931 ] Check that there are exactly 2 filter args
    - [ 1913 ] Support short -W options
    - [ 1897 ] 2.7.0ax only has partial ssl support
    - array_class in jarray module returns the "Array of a type" class

  New Features
    - bytearray complete
    - a buffer API
    - memoryview
    - bz2 module

Jython 2.7a2
  Bugs Fixed
    - [ 1892 ] site-packages is not in sys.path

Jython 2.7a1
  Bugs Fixed
    - [ 1880 ] Sha 224 library not present in Jython

Jython 2.5.4rc2
  Bugs Fixed
    - [ 2017 ] jython.bat script pollutes environment! (variables)
    - [ 1899 ] Fix to platform.py to correctly avoid a warning message on Windows.
    - [ 1988 ] API for threading.condition fails to accept *args for acquire
    - [ 1753 ] zlib doesn't call end() on compress and decompress
    - [ 1971 ] platform.py - 'NoneType' object has no attribute 'groups'
    - [ 1988 ] API for threading.condition fails to accept *args for acquire

Jython 2.5.4rc1
  Bugs Fixed
    - [ 1936 ] JBoss 7, vfs protocol in use for jarFileName in PySystemState.
    - [ 1972 ] jython 2.5.3 sys.stdin.readline() hangs when jython launched as subprocess on Mac OS X.
    - [ 1962 ] Interactive console in Jython 2.5.3 needs CRTL-D to execute command.
    - [ 1676 ] NPE in defaultdict 
    - [ 1481 ] jython throws java.lang.IllegalArgumentException instead of ValueError.
    - [ 1716 ] xrange slicing raises NPE.

Jython 2.5.3rc1
  Bugs Fixed
    - [ 1952 ] __import__(): Handling of non-dict globals argument incompatible with CPython
    - [ 1900 ] Python imports from Java cause some Python imports to fail

Jython 2.5.3b3
  Bugs Fixed
    - [ 1754 ] modjy does not provide appropriate wsgi.input file-like object

Jython 2.5.3b2
  Bugs Fixed
    - [ 1908 ] Patch for 'Unmapped exception: java.net.NoRouteToHostException'
    - [ 1871 ] Relative import in module gets imported to top level (regression)
    - [ 1854 ] set().pop() race condition
    - [ 1730 ] functools.partial incorrectly makes __doc__ property readonly
    - [ 1537 ] expat: org.python.apache.xerces.parsers.SAXParser
    - [ 1268 ] SAX parsers wants to load external DTDs, causing an exception
    - [ 1805 ] threading.Thread always gets name "Thread" instead of a discriminating one
    - [ 1866 ] Parser does not have mismatch token error messages caught by BaseRecognizer
    - [ 1837 ] gderived.py and template Ant target fail on Windows
    - [ 1536 ] NPE in org.python.jsr223.PyScriptEngine:187
    - [ 1640 ] cStringIO does not complain on getvalue after close
    - [ 1721 ] NPE when using JSR 223 (TestCase+Patch)
    - [ 1749 ] function descriptor doesn't work in interactive console
    - [ 1816 ] Jython Interactive Console makes system beep noise too much
    - [ 1829 ] test_socket.py failing on Ubuntu (Oneiric)
    - [ 1844 ] bad host returned by getsockname

Jython 2.5.3b1
  Bugs Fixed
    - [ 1835 ] s/occured/occurred/ :)
    - [ 1727 ] Error in Jython 2.5.2 with os.stat and varargs
    - [ 1735 ] return type of os.read is unicode, not str
    - [ 1755 ] os.utime('/tmp/nonexistent-file', None) fails to raise OSError
    - [ 1768 ] sax.parse doesn't handle attributes with name 'id' correctly
    - [ 1803 ] _tcpsocket doesn't have 'family' attribute
    - [ 1804 ] _tcpsocket doesn't have 'type' and 'proto' attributes
    - [ 1809 ] socket.getaddrinfo sometimes returns an object that crashes in __str__
    - [ 1811 ] Recursive import bug w/ SQLAlchemy 0.7.3
    - [ 1819 ] Incorrect handling of Java object toString methods returning null
    - [ 1824 ] os.link() can silently fail
    - [ 1825 ] EnvironmentError.filename is `str` even if original name is `unicode`
    - [ 1828 ] Problems inheriting from long
    - [ 1833 ] Trouble passing Python objects through a Java class back to Python

Jython 2.5.2
  same as 2.5.2rc4

Jython 2.5.2rc4
  Bugs Fixed
    - [ 1667 ] thread.local subclasses with constructor params fail
    - [ 1698 ] warnings module fails under JSR-223
    - [ 1697 ] Wrong error message when http connection can not be established
    - [ 1210 ] Lib/socket.py doesn't allow IPv6 sockets and fails with an AssertionError
    - [ 1700 ] "virtualenv is not compatible" to 2.5.2rc3
    - [ 1701 ] Files are not flushed properly when opened from the EDT (partial fix)
  New Features
    - The socket module now includes ipv6 support
    - The socket module now also includes Internationalized Domain
      Names (RFC 3490) support on Java 6

Jython 2.5.2rc3
  Bugs Fixed
    - [ 1674 ] PDB crashes under the JSR-223 scripting engine
    - [ 1680 ] jython -c option is not parsed right
    - [ 1681 ] JSR-223, Jython 2.5.2 and implementing Java Interfaces from Python
    - [ 1675 ] Jython exits prematurely when executing a file, thus killing Swing windows
    - [ 1682 ] exit code of 0 on unhandled exception
    - [ 1668 ] strptime('','') works on cpython but not on jython
    - [ 1693 ] Unicode sys.path elements cause UnicodeErrors on import
      
Jython 2.5.2rc2
  Bugs Fixed
    - [ 1665 ] cPickle calls __import__ with illegal parameters
    - [ 1628 ] getpass.getpass echoes input
    - Fix logic to detect that a console is interactive (related to #1133)

Jython 2.5.2rc1
  Bugs Fixed
    - [ 1133 ] Support ipython and other completers with readline emulation
    - [ 1642 ] JSR223 PyScriptEngine#getInterface returns a NPE when called with zero args
    - [ 1662 ] time.strptime does not use Java date format strings properly
    - [ 1543 ] PyArray fails to clean up pre-allocated space
    - [ 1661 ] Error at on exit in TCC/LE
    - [ 1639 ] JBoss 5, vfszip protocol in use for jarFileName in PySystemState
    - [ 1660 ] threading module memory leak
    - [ 1452 ] pydoc help() function fails because sys.executable is None in stand-alone Jython
    - [ 1568 ] sys.stdout.encoding returns wrong value in Windows with Jython 2.5.1 (fixed on Java 6 only)
    - [ 1647 ] zxJDBC does not handle NVARCHAR
    -  SocketServer module now supports ephemeral server ports (by using port  0); see discussion for #1660

Jython 2.5.2b2
  Bugs Fixed
    - [ 1327 ] Classloaders cannot GC, which exhausts permgen (partial  bug fix)
    - [ 1604 ] PyBuiltinCallable.Info should be serializable
    - [ 1397 ] Bugs in PyList and PyJavaType.ListIndexDelegate slice setting
    - [ 1503 ] Java constructors should take keyword arguments
    - [ 1648,1495,1516 ] Incomplete implementation of pep328 for relative imports
    - [ 1611 ] Jython bytecode violated JLS, causing NPE on Sun's JVM when using -Xcomp option
    - [ 1643 ] Tools subdirectory still exists in trunk
    - [ 1455 ] Classes loaded dynamically from sys.path do not have their package defined
    - [ 1555 ] Jython does not publish MIME types via JSR 223 (ScriptEngine.getFactory().getMimeTypes() is empty).
    - [ 1632 ] cPickle.Unpickler does not allow assignment of find_global
    - [ 1395 ] PyList.indexOf() and PyTuple.indexOf() do not function properly
    - [ 1373 ] Jython ClassLoader getResource does not work
    - [ 1506 ] Jython applies PEP263 pattern for determining source-code encoding on noncomments
    - [ 1630 ] threading.Thread lacks __tojava__ method
    - [ 1558 ] PyFunction to single method interface wrapping does not handle java.lang.Object methods
    - [ 1622 ] array type prevents __radd__ fallback

Jython 2.5.2b1
  Bugs Fixed
    - [ 1559 ] time.strptime broken for day of week for Sunday
    - [ 1614 ] minidom chunks the character input on multi-line values
    - [ 1615 ] Can't invoke Java method that takes a variable number of arguments with zero arguments
    - [ 1605 ] float preference over PyComplex as arg to __call__ breaks logic
    - [ 1586 ] weakref reference count leak when kwargs are used
    - [ 1601 ] Can't serialize PyCode object
    - [ 1551 ] Java objects cannot be copied by the copy module
    - [ 1375 ] XML SAX: attrs.get((None, 'attr')) gives NPE
    - [ 1488 ] sax JyInputSourceWrapper does not support unicode strings
    - [ 1510 ] minidom is not parsing comment information correctly
    - [ 1549 ] Wrapping an InputStream with a PyFile wrongly carries out line-ending translation.
    - [ 1583 ] xml.dom.Node.data returns bytestrings of decoded unicode
    - [ 1515 ] modjy sometimes adds None to the sys.path
    - [ 1507 ] modjy crashes if any query string parameters are not set with '='
    - [ 1473 ] modjy servlet doesn't import site-packages by default
    - [ 1474 ] modjy servlet doesn't call atexit handlers
    - [ 1225 ] socket.getservbyname/port() not yet supported
    - [ 1532 ] Cannot use docstring when defining class
    - [ 1530 ] BoolOp in multiple assign causes VerifyError
    - [ 1478 ] defaultdict & weakref.WeakKeyDictionary [TypeError: first argument must be callable]
    - [ 1487 ] Import of module with latin-1 chars fails on utf-8 file encoding
    - [ 1449 ] Ellipsis comparison different from Python 2.5 to Jython 2.5
    - [ 1493 ] tarfile.extractall() throws "AttributeError: 'module' object has no attribute 'chown'" when called by root
    - [ 1470 ] os.mkdir Errno difference from cpython
    - [ 1496 ] fix os.listdir errno for non-existing dirs
    - [ 1499 ] PostgreSQL datahandler should return Decimals instead of floats for NUMERIC/DECIMAL columns
    - [ 1477 ] os.setpgrp and posix.setpgrp fail with TypeError
    - [ 1396 ] Assigning os module funcs as class attributes incompatible with CPython
    - [ 1504 ] Inheriting twice from the same Java interface causes MRO problems
    - [ 1511 ] PySet doesn't support Java serialization
    - [ 1426 ] JSR 223 Bindings changes not taking effect and leaking between threads; unnecessary synchronization
    - [ 1548 ] Parentheses in CLASSPATH cause errors in jython.bat
    - [ 1576 ] files opened in 'a+' mode not readable
    - [ 1563 ] unicode() for Java objects working differently in 2.2 and 2.5
    - [ 1566 ] os.popen(cmd).read() returns `\r\n` as newline on Windows with Jython 2.5
    - [ 1517 ] TypeError: get_referrers
    - [ 1502 ] string-escape codec incorrect
    - [ 1534 ] new style object __dict__[name] ignored
    - [ 1479 ] xml parser file lock
    - [ 1582 ] com.ziclix.python.sql.PyConnection leaks memory
    - [ 1520 ] os.listdir doesn't return unicode when requested
    - [ 1483 ] optparse std module dies on non-ASCII unicode data
    - [ 1390 ] ihooks fails due to unimplemented methods in imp module
    - [ 1456 ] sys.trace/profile attributes cause: AttributeError: write-only attr: trace in PyAMF
    - [ 1385 ] generator.throw uncaught on new generator doesn't stop the generator
    - [ 1596 ] SynchronizedCallable does not report that it is callable [suggested fix]
    - [ 1557 ] jython.bat doesn't work in 4nt
    - [ 1567 ] [Windows] Wildcard Parameter * gets expanded to filename
    - [ 1594 ] Glob patterns like *.txt processed incorrectly on startup
    - [ 1356 ] [Windows] test_subprocess test_communicate_pipe_buf fails
    - [ 1595 ] [patch] CachedJarsPackageManager cannot write cache for packages in jar over 64k
    - [ 1522 ] repeated execution of external python scripts causing PermGen out of memory exception
    - [ 1251 ] select() fails when selecting on a file descriptor
    - [ 1233 ] couldn't make directories when installing django in jython on Windows
    - [ 1260 ] Why is asyncore.py so different?
    - [ 1236 ] Django 1.0.2 jython setup.py install fails in 2.5b1 (ok in 2.5b0)
    - [ 1263 ] importing * from java-class fails
    - [ 1252 ] StackOverflow when name referenced before global declaration and run as a script
    - [ 1275 ] Jython doesn't load directories of JARs
    - [ 1278 ] socket.py error wording nitpick
    - [ 1249 ] Trace function is not called with an exception event exactly when the exception occurs
    - [ 1282 ] Java serialization problem
    - [ 1289 ] os.path.isdir(path) return 0 istead of False
    - [ 1290 ] 600x slower network download speed with urllib.urlretrieve() or urllib2.urlopen() compared to CPython
    - [ 1299 ] NullPointerException without any clues
    - [ 1277 ] jython applets & jythonc
    - [ 1273 ] ImportError: No module named os
    - [ 1308 ] Calling sys.exit() in a spawned thread fails to exit.
    - [ 1346 ] compiler.transformer uses parser which is not defined
    - [ 1347 ] socket Level 6 not supported
    - [ 1321 ] distutils breakage with the setup.py of mercurial
    - [ 1310 ] Serialization problem for wrapped Java objects
    - [ 1600 ] jython dict() behaving differently from cpython's.
    - [ 1269 ] windows jython.bat fails in 2.5b2
    - [ 1266 ] PythonInterpreter does not have setOut(StringWriter)
    - [ 1283,1284 ] File resource leaks in pkgutil
    - [ 1246 ] KeyError: 'twisted.internet.reactor'
    - [ 1265 ] Possible problem with subclasses of Java classes, constructors, and reflection
    - [ 1124 ] os.popen variants hang when executed command produces a lot to stderr
    - [ 1291 ] select() crashes with IOException
    - [ 1317 ] list.count considers tuples and lists to be equal
    - [ 1297 ] Methods inherited from a Java class are not overridden properly
    - [ 1285 ] [2.5b3] respectJavaAccessibility = false makes some Java class method signatures inaccessible from Jython
    - [ 1254 ] jython.jar (2.5b1) conflicts with previous version (2.2)
    - [ 1238 ] randomly select() exception on 2.5b1
    - [ 1259 ] jython 2.5b1 trunk failing manage.py validate
    - Fix runtime issues during exitfuncs triggered via SystemRestart (such as
      during Django or Pylons development mode reloading)
    - Fix pickling of collections.defaultdict objects
    - Fix the cmath module to accept objects implementing the __float__ method
  New Features
    - Performance improvements around method invocation. 2.5.2 runs
      the richards benchmark 3x faster and the pystone benchmark 20%
      faster than 2.5.1
    - The posix/nt module was rewritten in Java and the performance of
      its often performance-critical stat function has significantly
      improved
    - Improved OSError errno messages on Windows
    - Slightly improved startup time (ongoing Issue #1380)
    - better readline module emulation (required for IPython support)
    - Python functions can be directly passed to Java methods that
       take a single method interface (such as Callable or Runnable)
    - Add google indexer (by Yin Wang and Steve Yegge)

Jython 2.5.1rc3
  Bugs Fixed
    - [ 1466 ] wrong handling of append only files

Jython 2.5.1rc2
  New Features
    - zxJDBC supports the with-statement: connections are committed or rollbacked; cursors are closed 
  Bugs Fixed
    - [ 1079 ] fixed regression on issue: twisted.python.threadable module: missing attribute '_RLock'
    - [ 1461 ] assert statement should lookup AssertionError using getglobal
    - [ 1425 ] distutils/util.py assumes too much posix
    - [ 1457 ] Cannot write an array in a file opened in r+b mode.
    - [ 1382 ] __cmp__ on certain types raises ArrayStoreException
    - [ 1443 ] Can't update() hashlib.sha1() with array.array('c')
    - [ 1444 ] Can't zlib.compress() with array.array('c')
    - [ 1458 ] Builtin codecs aren't available without standard lib

Jython 2.5.1rc1
  New Features
    - Upgraded to ANTLR 3.1.3
    - [ 1859477 ] Dynamically loaded ServletFilters like PyServlet
    - Built in JSR 223 scripting engine, with LiveTribe JSR 223 implementation for JDK 5
    - Jython "-J-classpath cp_args_here" now works as expected for unix shell.
  Bugs Fixed
    - [ 645615 ] cannot import through symbolic links
    - [ 1366 ] parsing of lamda expression fails
    - [ 1365 ] continuation lines fail in interactive interpreter
    - [ 1377 ] Event names shadowed by a field name on Java types leads to a NPE
    - [ 1381 ] Redundant declarations of interface implementation hides overriden methods
    - [ 1189 ] MD5 hash is incorrectly calculated when string contains non-latin chars and using python md5 lib
    - [ 1802339 ] Problem printing unicode when stdout intercepted
    - [ 1145 ] Jython 2.5 compatibility problem with JSR 223
    - [ 1400 ] Evaluating expression via JSR 223 ScriptEngine returns null instead of True/False
    - [ 1413 ] Array data type (PostgreSQL) is not supported (NPE)
    - [ 1434 ] Cannot get return code from a process started with os.popen with Jython 2.5 (worked in 2.2)
    - [ 1391 ] socket.getaddrinfo() breaks ftplib FTP client
    - [ 1409 ] JSR-233 engine version numbers backwards
    - [ 1408 ] JSR-223 engine doesn't implement I/O redirection
    - [ 1393 ] TypeError: _new_impl(): expected 1 args; got 0
    - [ 1415 ] ast Node creation fails with no arg constructors
    - [ 1405 ] Executing __run__.py from .jar throws exception(SystemExit: 0) in main when sys.exit(0) is called
    - [ 1439 ] Can't write() array.array
    - [ 1139 ] crashes on isinstance
    - [ 1430 ] Oracle JDBC Connection close
    - [ 1406 ] Parsing a simple PEP 342 coroutine crashes Jython 2.5
    - [ 1407 ] ClassCastException in plain Python coroutine
    - [ 1424 ] Relative imports do not work in some cases

Jython 2.5.0
  The same as rc4.

Jython 2.5.0 rc4
  Bugs fixed
    - [ 1354 ] core language failures in interactive interpreter
    - [ 1358 ] Simple program fails to parse in Jython 2.5rc3, but parses OK with CPython
    - [ 1357 ] no sys.executable when script runner is a relative link
    - [ 1338 ] Comparing Java objects to each other fails when classes of values do not match
    - [ 1363 ] Deep inheritance from a Java class causes MRO problems
    - [ 1333 ] attribute wrongly deemed 'write-only' if setter comes from an interface
    - [ 1364 ] SimpleHTTPServer.py contains call to missing os.fstat
    - [ 1367 ] PIpes (popen2) do not flush their buffer
    - [ 1368 ] '\xe4'.decode('utf-8') does not raise UnicodeDecodeError but returns u''
    - [ 1372 ] No default drive in Windows file paths
    - Fix file's repr with Windows paths
    - Fix urllib and urllib2 path handling on Windows
    - Fix r'\Jython25' not considered an abspath on Windows
    - Fix handling of raw unicode escapes
    - Fix mishandling of the bytecode's tagged mtime in zipimport and when
    recompiling due to stale bytecode
    - Fixed minor short term memory leaks in functions on some lists allocated
    inline
    - Updated imp.APIVersion to 23 as some compiler changes occured since the
    last update.

Jython 2.5.0 rc3
  Bugs fixed
    - [ 1344 ] setName semantics of threading.Thread different to CPython
    - Fixed JLine console on cygwin
    - [ 1348 ] muti-threaded issue, maybe threads cannot exit

Jython 2.5.0 a0 - rc2
  Bugs fixed (new numbering due to move to Roundup)
    - [ 1188 ] Patch against trunk to handle SecurityExceptions
    - [ 1271 ] Bean property accessors in derived class overide methods in base class
    - [ 1264 ] 'is not' test exhibits incorrect behaviour when wrapping Java objects
    - [ 1295 ] Setting a write-only bean property causes a NPE
    - [ 1272 ] ASTList ClassCastException
    - [ 1261 ] jython -c "import sys; sys.exit(1)" not giving correct exit code.
    - [ 1215 ] extra spaces in import statement break importing
    - [ 1126 ] ImportError raised for Java subpackages import
    - [ 1111 ] keyword arguments not supported on __import__
    - [ 1567212 ] Jython $py.class bytecode doesn't include the .py's mtime
    - [ 1024 ] Jython $py.class bytecode doesn't include the .py's mtime
    - [ 852818 ] Wrong error message when the second+ parameter to Java wrong
    - [ 1222877 ] duplicate keyword arguments
    - [ 1168 ] ast module not working
    - [ 1192 ] deserialization of Jython classes extending Java classes fails when called from Java
    - [ 1243 ] Running scripts from standalone jar with __run__.py broken
    - [ 1237 ] Asnycore does not seem to work in Jython 2.5 (b0 or b1)
    - [ 1257 ] Pickling (protocol 2) doesn't use overriden itervalues() on dict-derived classes
    - [ 1245 ] modjy passes HTTP headers as unicode objects to the WSGI app
    - [ 1258 ] select() semantics differ from CPython, causing pydoc HTTPd to fail
    - [ 1043 ] Special broadcast host address <broadcast> is not supported.
    - [ 1121 ] listening socket shutdown expects the wrong kind of socket
    - [ 1244 ] Problem letting system choose the port for binding UDP socket
    - [ 1241 ] Assignment to static variable shadows value
    - [ 1234 ] Java classes' MRO resolution can throw an NPE
    - [ 1231 ] 2.5b1 breaks XML DocumentBuilderFactory (in particular, Weblogic 10.3)
    - [ 1230 ] importing with '*' from java packages does not work with 2.5b1
    - [ 1242 ] Tuples allow member assignment
    - [ 1239 ] Package scanning seems to depend on import order in jython-2.5b1
    - [ 1235 ] java.awt.Frame - problem w/ attibutes
    - [ 1240 ] Can't import _jython, but it's listed in the built-in modules
    - [ 1217 ] decompressing a malformed stream with zlib results in a java.util.zip.DataFormatException instead of a zlib.error
    - [ 1227 ] The cStringIO.StringIO.write implementation does not handle write/seek/write's correctly.
    - [ 1232 ] Inherited java bean properties not recognized correctly
    - [ 1229 ] os.utime fails in Jython2.5b1
    - [ 1228 ] Add version for 2.5b1 to Issue (Bug) tracker
    - [ 1051 ] socket does not define AF_UNSPEC and AI_PASSIVE constants
    - [ 1218 ] Socket timeouts on connect not honoured when timeout set through socket.setdefaulttimeout()
    - [ 1747126 ] CLASSPATH not searched correctly for python source modules
    - [ 1008 ] Jython broken on Java Web Start 1.6
    - [ 1181 ] Patch against trunk to make applets work again
    - [ 1122 ] os.kill is not implemented
    - [ 1154 ] socket.settimeout not working for recv
    - [ 1171 ] Creating a PyFile from an InputStream is broken.
    - [ 1211 ] Telnetlib.expect crashes when a timeout parameter is given.
    - [ 1182 ] Patch to Lib/socket.py to fix broken SSL
    - [ 1083 ] jython2.5a1 installer does not create "cachedir" directory
    - [ 1063 ] RuntimeError expected when stack overflows
    - [ 1205 ] list comprehension difference to python
    - [ 1166 ] TypeError: utimes(): 3rd arg can't be coerced to long
    - [ 1025 ] imp.find_module can't find builtin modules
    - [ 1758318 ] StackOverflow if __nonzero__ returns self
    - [ 1815110 ] eval and excec should accept mapping type for locals
    - [ 600790 ] Overriding automatically defined methods
    - [ 1201 ] Lack of Python line numbers in Java tracebacks
    - [ 1658599 ] headless installation not detected
    - [ 1161 ] imp.find_module can't find many modules (was: pylint & logilab ASTNG library)
    - [ 1199 ] zipimporter should be smarter about what files it tries to access
    - [ 1180 ] virtualenv broken on installed Jython
    - [ 1196 ] failure of dir() on instances of a class with __getattribute__
    - [ 1194 ] with_statement: context __exit__ not called for return
    - [ 1187 ] JYTHON_OPTS broken in jython.bat
    - [ 1758319 ] bool should not be subclassable
    - [ 1011 ] ant task to create launcher script
    - [ 1137 ] ArrayType missing in Jython 2.5a3
    - [ 1058 ] Carlo Verre's object.__setattr__ hack allows modification of built in types
    - [ 1222918 ] -C NONE causes exception
    - [ 1604258 ] copy.copy doesn't work on subclasses of newstyle classes
    - [ 1798554 ] zlib.__doc__ is not showing any output
    - [ 1798556 ] patch for :[ 1798554 ] zlib.__doc__ is not showing any outpu
    - [ 1003 ] struct packing inconsistent with CPython
    - [ 1052 ] __int__ returning PyLong = ClassCastException mayhem
    - [ 1167 ] random.py in standard library is broken in 2.5beta0
    - [ 1138 ] __file__ reflects original source location, not the pathname of the $py.class file
    - [ 1174 ] NPE on PythonInterpreter.eval()
    - [ 1173 ] undefined sys.prefix breaks initialization
    - [ 1177 ] utf-8 codec isn't?
    - [ 1835099 ] Bug in list.sort()
    - [ 1141 ] Incorrect __import__ calls
    - [ 1780767 ] Fix for [ 1768075 ] %c formats values outside of the
    - [ 1115 ] __lt__ in a derived list produces a StackOverflowError
    - [ 1062 ] Doctest does not work against unicode strings
    - [ 1783868 ] __ge__ or __gt__ of subclass of str --> StackOverflowError
    - [ 1125 ] not valid JAVA_HOME path
    - [ 1777567 ] Type of reflected methods is different for Java and Python
    - [ 513713 ] PyTableCode != PyCode
    - [ 526672 ] inspect not supported
    - [ 1754240 ] Error Message when attempting to bind to an in use Port
    - [ 1159 ] custum number and float: unsupported operand type(s) for *
    - [ 1158 ] compile() fails to recognize initial AST arg
    - [ 1155 ] inet_ntoa missing from socket
    - [ 1150 ] Nested generator expressions do not compile
    - [ 1113 ] Syntax + Compiler Error
    - [ 1157 ] Support pylint
    - [ 1156 ] rfc822.py incompatible with PyFile(java.io.InputStream istream)
    - [ 1128 ] java.lang.String should be mapped to PyUnicode, not PyString
    - [ 1111 ] keyword arguments not supported on __import__
    - [ 1114 ] Compiler Error - null pointer
    - [ 1134 ] Built-in functions should be of type types.BuiltinFunction
    - [ 1075 ] os.rmdir deletes file
    - [ 1136 ] Parsing a module fails if it ends with whitespace but no newline
    - [ 1131 ] repr not 100% CPython compliant
    - [ 1626844 ] fixes for failing binascii unit tests (2.3 branch)
    - [ 1838658 ] 'platform' module is not available
    - [ 1663711 ] 32767 characters is max string constant size
    - [ 1847091 ] del statement doesn't work on builtin modules
    - [ 1768969 ] filter doesn't return passed in subclass type
    - [ 1047 ] xml.dom.pulldom doesn't work
    - [ 1835109 ] Patch for [ 1835098 ] No decimal module available in jython
    - [ 1768970 ] pyget used instead of __getitem__ in __iter__, filter
    - [ 1768968 ] unicode bom isn't recognized to indicate unicode for parsing
    - [ 1785475 ] patch for bug IDs 1768970, 1782565 & 1783868
    - [ 1738411 ] Unable to change function sys.settrace
    - [ 1761111 ] Patch for PEP 292 Simpler String Substitutions
    - [ 1835119 ] 'platform' module is not available in jython
    - [ 1840479 ] coding: utf-8 and PEP 0263?
    - [ 1835098 ] No decimal module available in jython
    - [ 1717492 ] os.path.ismount incompletely implemented
    - [ 1067 ] class / function call behaviour (Jython vs. CPython)
    - [ 1091 ] Interactive Interpreter parser doesn't handle docstrings
    - [ 1022 ] Class definitions aren't provided a __module__ variable
    - [ 1120 ] invalid socket shutdown gives AssertionError, should be "transport endpoint not connected" socket.error
    - [ 1119 ] socket module has no attribute SO_ERROR
    - [ 1081 ] Jython 2.5a1 standalone installer hangs
    - [ 1123 ] Weird "unexpected at this time" error.
    - [ 1070 ] Standalone crashes with ZipException
    - [ 1077 ] Standalone installation fails
    - [ 1094 ] mismatched input class parsing error on "class" attributes of a java object
    - [ 1015 ] unicode string combination with % behaves unexpectedly
    - [ 1758279 ] Java classes exposed as Python classes but have no __module__
    - [ 1116 ] parser NPE on dotted (more than 1) attribute decorators
    - [ 1758325 ] str's formatter doesn't raise TypeError if given wrong type
    - [ 1095 ] AttributeError raised from __getattr__ method are swallowed
    - [ 1106 ] os.getpid() call missing
    - [ 1104 ] subprocess.Popen doesn't inherits os.environ to the spawned processes
    - [ 1041 ] AttributeError raised from descriptors __get__ method are swallowed
    - [ 1869347 ] TypeError while used derived class of long for comparison
    - [ 1072 ] Parsing error in file with white space at the end
    - [ 1045 ] PyBoolean.__tojava__(Object.class) should return a Boolean
    - [ 1044 ] Patch to support for BigIntegers and PyLong on the PostgresqlDataHandler
    - [ 1054 ] Patch: Fastpath for cursor.executemany()
    - [ 1053 ] Better string interpolation with unicode args
    - [ 1804011 ] classes extending dict can't be compared to dict
    - [ 1889394 ] UnicodeDerived's == is broken
    - [ 1060 ] deriveds don't support coerce
    - [ 1650802 ] _csv module
    - [ 1092 ] Parser problems on Django tree
    - [ 1050 ] Don't display banner/prompts when stdin is not a tty
    - [ 1069 ] setuptools: 'NoneType' object has no attribute 'startswith'
    - [ 1093 ] Installer 2.5a1 on MS Windows: Incorrect jar is referred to in bin/jython
    - [ 1605009 ] str subclasses can be used in raise
    - [ 1079 ] twisted.python.threadable module: missing attribute '_RLock'
    - [ 1088 ] Existing .py$class files from Jy2.2 cause error for Jy2.5a
    - [ 1086 ] Handling of """quoted strings""" for 2.5a differs from Jy2.2 and Py2.5
    - [ 1087 ] assert error message at end of Python script differs from Py2.5
    - [ 1082 ] asm parser can't handle PySourceColor module
    - [ 1767742 ] array.array('xx') should throw TypeError, not ValueError
    - [ 1076 ] 2.5a1 jython.bat doesn't work from Windows explorer
    - [ 1059 ] Possible to construct long(None)
    - [ 1873148 ] list.__iadd__ not switching to __radd__ on NotImplemented
    - [ 1056 ] Bad mro() overrides not caught
    - [ 1886758 ] from __future__ import division leaks out of namespace
    - [ 1879935 ] cPython/Jython different os.path.isabs() behavior
    - [ 1879984 ] cPython/Jython different os.path.realpath() behavior
    - [ 1879989 ] cPython/Jython different os.path.abspath() behavior
    - [ 1605006 ] __doc__ descriptor on new style class returned directly
    - [ 1639663 ] Patch for [ 1605006 ] __doc__ descriptor on new style class
    - [ 1803960 ] Attribute Error :- 'slice' object has no attribute 'indice
    - [ 1802863 ] zipfile.is_zipfile never returns False
    - [ 678557 ] cgi parsing of multipart/form-data broken
    - [ 1840038 ] patch for PyUnicode (fixes [ 1782565 ])
    - [ 1754222 ] raising SystemExit in a thread causes jython to quit
    - [ 811908 ] OutOfMemoryError causes exit without a call to a handler
    - [ 654142 ] NPE when converting __dict__ to list
    - [ 515497 ] method instance not unique key in dict
    - [ 718377 ] PyObject.__findattr_ throws NPE
    - [ 753790 ] struct module inconsistent with CPython
    - [ 1009477 ] Python collections should implement java interfaces
    - [ 1599050 ] fileinput os.fstat fix
    - [ 1676293 ] metaclass __init__ dct reference
    - [ 1038 ] Custom KeyErrors raised from __getitem__ are swallowed
    - [ 1039 ] AttributeError message on type instances doesn't match the CPython message
    - [ 1048 ] List Comprehension in finally throws NPE
    - [ 1037 ] float(None) throws AttributeError instead of TypeError
    - [ 1814929 ] Patch for [ 1814904 ] dict.update() doesnt accept arguments
    - [ 1814904 ] dict.update() doent accept the same arguments as constructor
    - [ 947306 ] 2.3a0 bug in weakref.WeakValueDictionary
    - [ 1016 ] Support socket.TCP_NODELAY
    - [ 1033 ] zlib.adler32 computes wrong values
    - [ 1797751 ] patch for :[ 1796272 ] partition and rpartition methods are
    - [ 1796272 ] partition and rpartition methods are missing in jython
    - [ 1040 ] KeyError.__str__ doesn't use repr()
    - [ 1036 ] make Jython set pass (almost) all CPython tests
    - [ 1035 ] set incorrectly raises TypeError when asked for superset/subset on non-set iterables
    - [ 1034 ] can't supply dict() for globals in FunctionType()
    - [ 1782565 ] Mismatch in repr of obj of unicode and subclass of unicode
    - [ 1510227 ] difference between repr() and __repr__()
    - [ 1501932 ] hasattr invokes __getattr__
    - [ 1775263 ] patch for bug [1768979]:hasattr,getattr
    - [ 1768979 ] hasattr, getattr allow unicode identifiers
    - [ 1780153 ] Fix for [ 1768075 ] %c formats values outside of the
    - [ 1768075 ] %c formats values outside of the size of a single char
    - [ 1803425 ] new builtin funcion :- sorted() - a new builtin sorted() act
    - [ 1758282 ] complex missing __coerce__
    - [ 1777684 ] int and long types are missing __coerce__
    - [ 1785415 ] patch for : [ 1777684 ] int and long types are missing __coe
    - [ 1514533 ] PyComplex in branch 2.3
    - [ 1783088 ] patch for :[ 1758282 ] complex missing __coerce__
    - [ 1758284 ] Complex parses complex('1' * 500) as (Infinity+0j)
    - [ 1779428 ] patch for : [ 1758284 ] Complex parses complex('1' * 500) as
    - [ 1671213 ] pickle/cPickle of Sets bug
    - [ 1019 ] Can't change new-style class __name__
    - [ 1013 ] jython crash with command: threading.local()
    - [ 1009 ] Patch to add 'at' to the repr string.
    - [ 1005 ] UDP Socket implicit create and unbound socket timeout
    - [ 1755346 ] imp missing lock_help
    - [ 1758322 ] List mutation during sort doesn't throw a ValueError
    - [ 1006 ] __import__ fromlist doesn't get processed
    - [ 1782548 ] UDP send blocks with reader thread present
    - [ 1895736 ] cleanup os.environ
    - [ 1717491 ] os.path.islink incompletely implemented
    - [ 1718450 ] Patch for os.path.islink bug 1717491
    - [ 1718975 ] Patch for os.path.normcase bug 1648449
    - [ 1648449 ] os.path.normcase broken in Windows
    - [ 1814527 ] patch for [1803425], [1758322], [1785366] and upgraded sort
    - [ 1861985 ] extending java classes from python code fails
    - [ 1871739 ] fix for Import Error statement to match CPython
    - [ 1870039 ] Debugging facility not behaving correctly with threads
    - [ 1757127 ] Jython hangs under PyDev debugger
    - [ 1839038 ] operations returning bools still return 1/0s
    - [ 1861973 ] importing modules from class broken
    - [ 1861974 ] patch for [1861973]. problems loading $py.class files
    - [ 1850722 ] socket.py - ClientCookie and ClientForm
    - [ 1482645 ] More OS recognition
    - [ 1509095 ] Can't open midi sequencer
    - [ 1850207 ] socket._fileobject - AttributeError: 'module' object has no
    - [ 1816103 ] org.python.core.PyDictionary should implement java.util.Map
    - [ 1721204 ] there is no threading.local()
    - [ 1841639 ] Filecmp module is not in jython
    - [ 1842984 ] Py.tojava(PyObject, Class) incorrectly marked deprecated
    - [ 1841445 ] NPE in PythonInterpreter.get(String name, Class javaclass)
    - [ 481404 ] CR removed on reading text on unix
    - [ 1159156 ] codec.open() does not work with different systemstates
    - [ 1261231 ] JButton('\u0F00') not working
    - [ 1674190 ] exec() destroys multibyte string
    - [ 1599900 ] Incorrect usage of String.getBytes()
    - [ 1611604 ] PyFile hand-edited code
    - [ 1839871 ] dict shouldn't call __setitem__ to initialise
    - [ 1816134 ] Issue with Key Comparison in Dicts
    - [ 1818353 ] sliceLength of PySequence returns 0 when step is sys.maxint
    - [ 1791931 ] slice should be a type
    - [ 1812122 ] NullPointerException when rethrowing an exception
    - [ 1814678 ] Lack of some public functions' names in __all__ (javaos.py)
    - [ 1796415 ] javaos.py missing removedirs function
    - [ 1796425 ] javaos.py missing renames function.
    - [ 1838358 ] Improve Resolution in time.clock()
    - [ 1818393 ] why using Deprecated method in PyString?
    - [ 1783692 ] Implementation of tempfile with secure files
    - [ 1755344 ] tempfile missing mkdtemp
    - [ 1817908 ] Broken link for corner icon in html documentation
    - [ 1831710 ] PyFileCloser throws NullPointerException on shutdown
    - [ 1744567 ] Simultaneous read & write on socket FileWrapper causes hang
    - [ 1806980 ] os.path.join ignores empty string
    - [ 1812913 ] File read converts \r to \n
    - [ 1781500 ] Metaclasses don't get passed a '__module__' in attrs
    - [ 1801802 ] JavaImportHelper not thread safe
    - [ 1800378 ] object.__unicode__ should it exist?
    - [ 1768982 ] sys.exc_clear is missing
    - [ 1735774 ] Redirecting stdout/err with os.popen fails if cmd is unicode
    - [ 1763263 ] os.utime(path, None) doesn't work (incl. a patch)
    - [ 1758904 ] I added doc strings for functions in os module (javaos.py).
    - [ 1768074 ] str.replace doesn't handle an empty string to be replaced
    - [ 1799328 ] Unicode string interpolation doesn't work
    - [ 1773865 ] Patch for [1768990] pickle fails on subclasses
    - [ 1768990 ] pickle fails on subclasses of builtin types
    - [ 1782493 ] On cli $ ./jython --version missing java version number
    - [ 1783153 ] Patch: compatibility with Java 1.3 for Jython 2.2
    - [ 1755361 ] file missing 'U' universal newline mode
    - [ 1782856 ] Error in zxJDBC.Timestamp()
    - [ 1767194 ] Wrong namespace in xmllib in 2.2rc3 (patch included)
    - [ 1783803 ] patch for bug [1775893] :in keyword
    - [ 1775893 ] in keyword does not use dict.has_key()
    - [ 1783960 ] can not exclude parts from installation
    - [ 1785638 ] ImportError from zip without source
    - [ 1783554 ] CPython compatible zipimporter
    - [ 1775078 ] Fix binary operations on str/unicode/lists/tuples
    - [ 1781556 ] Support list.extend(iterator), and other sequence fixes
    - [ 1784564 ] Add PyLong.asInt
    - [ 1768984 ] sys.builtin_module_names is missing
    - [ 1768988 ] isinstance, issubclass allow a StackOverflow
    - [ 1291509 ] cPickling bug
    - [ 1758315 ] org.python.modules.operator lacks is and is_not functions
    - [ 1758312 ] date and time objects fail to pickle
    - [ 1758317 ] bool objects fail to pickle

  Incompatible Changes
    - The python.prepath property has been removed; use python.path instead.
    - To implement the Java Map interface, PyDictionary.values now returns a
    Collection instead of a PyList
    - The -E codec command line option (use a different codec when reading from
    the console) has been changed to -C codec
    - import of Python modules does not imply the import of child modules, though
      import of Java packages still does, see email thread with Guido van Rossum, 
      Samuele Pedroni, and Frank Wierzbicki:
      http://www.mailinglistarchive.com/python-dev@python.org/msg07683.html

  New Features
    - PyDictionary now implements Map so it may be passed to any Java function expecting a Map.
    - modjy integrated into core 
    - The interactive interpreter now uses JLine by default
  Ported Modules
    - _ast
    - cmath
    - collections
    - csv
    - filecmp
    - functools
    - hashlib
    - itertools
    - threading.local
    - zipimport

Jython 2.2.2 rc1
  Bugs fixed (new numbering due to move to Roundup)
    - [ 1048 ] List Comprehension in finally throws NPE

  Bugs fixed (old sourceforge numbering)
    - [ 1806980 ] os.path.join ignores empty string
    - [ 1744567 ] Simultaneous read & write on socket FileWrapper causes hang
    - [ 1831710 ] PyFileCloser throws NullPointerException on shutdown
    - [ 1817908 ] Broken link for corner icon in html documentation
    - [ 1850722 ] socket.py - ClientCookie and ClientForm (and urllib2)
    - [ 1841445 ] PythonInterpreter.get(String name, Class javaclass) throws 
    an NPE if name isn't defined
    - [ 1839871 ] dict calls __setitem__ on subclasses in initialization
    - [ 1816134 ] str uses its own __eq__ instead of deferring to subclasses
    - [ 1796425 ] os.renames missing
    - [ 1796415 ] os.removedirs missing
    - [ 1814678 ] os.__all__ missing many functions
    - [ 1812122 ] NullPointerException when rethrowing an exception
    - [ 1830916 ] PyException doesn't store causal Java exception

Jython 2.2.1
  Identical to 2.2.1 rc2

Jython 2.2.1 rc2
  Bugs fixed
    - Python files are parsed using the JVM's default encoding
    - [ 1800378 ] __unicode__ ignored on subclasses of builtin types
    - [ 1801802 ] JavaImportHelper not thread safe
    - python.console.encoding is silently ignored if the JVM doesn't support the given encoding

Jython 2.2.1 rc1
  Bugs fixed
    - Reading and writing on files would run data through the JVM's default charset
    - Include the row number where an exception occured while using a zxJDBC cursor
    - [ 1766527 ] in keyword doesn't work on os.environ
    - [ 1767194 ] xmllib applies default namespace to attributes incorrectly
    - [ 1768074 ] str.replace doesn't handle an empty string to be replaced
    - [ 1775893 ] in keyword does not use dict.has_key()
    - [ 1782493 ] jython --version doesn't show the java version number
    - [ 1782856 ] zxJDBC.Timestamp returns hours in AM/PM not 24 hour time
    - [ 1783960 ] can not exclude parts from text-mode installation
    - [ 1799328 ] string formatting doesn't call __unicode__ on %s in unicode objects 
    - [ 1763263 ] os.utime(path, None) doesn't work (incl. a patch)
    - [ 1758904 ] I added doc strings for functions in os module (javaos.py).
    - [ 1735774 ] Redirecting stdout/err with os.popen fails if cmd is unicode
    - [ 1773865 ] Patch for [1768990] pickle fails on subclasses
    - [ 1783153 ] Patch: compatibility with Java 1.3 for Jython 2.2

Jython 2.2
  Identical to 2.2 rc3
Jython 2.2 rc3
  New Features
    - Added telnetlib from CPython
    - Added cpython_compatible_select to select.  See
    http://wiki.python.org/jython/SelectModule for information on when
    to use it.
    - Several more java.nio exceptions are mapped to their corresponding
    Python error codes when thrown.
  Bugs fixed
    - recv on closed sockets threw an exception instead returning the
    empty string
    -  A PySystemState being garbage collected caused System.out and
    System.in to be closed.  This would cause 'print' to stop working.
    - Closing a FileWrapper on a socket closes its underlying socket
    - Sockets just have their [In|Out]putStreams closed instead of being
    properly shutdown by shutdown()
    - SO_REUSEADDR is reset on sockets from a server socket's accept call 
    causing later binds to the server socket's port to fail.
    - Client sockets that have bind called before connect don't respect 
    SO_REUSEADDR
    - [ 1758838 ] execfile() throws a NullPointerException in the interactive
    console

Jython 2.2 rc2
  Bugs fixed
    - [ 931129 ] jython -jar some-path/test.jar fails
    - [ 1719528 ] -c doesn't put the empty string in sys.path
    - [ 1746957 ] Weird 'uu' prefix for unicode
    - [ 1747092 ] Failed imports should not be "cached"
    - [ 1742770 ] urllib.urlopen('http://inv') -> UnknownHostException
    - [ 1745068 ] select gives confusing message when given blocking sockets
    - [ 1744775 ] umlauts displayed incorrectly in installer
    - timeouts on socket client connects were not being honoured
    - a float could not be passed as milliseconds to select.poll.poll

Jython 2.2 rc1
  New features
    - Completely rewritten socket module and new select module using java.nio 
    which allows the use of SSL and non-blocking sockets.
    - Explicit imports of Java classes like 'from java.net import URL' or 
    'import java.net.URL' work with package scanning disabled.
  Bugs fixed
    - [ 1708080 ] float("1d") -> 1.0 (not ValueError as expected)
    - [ 1661700 ] os.path.abspath raises IOException if drive not accessible
    - [ 1662689 ] os.path.abspath eliminates symlinks
    - [ 1717498 ] os.path.splitdrive does nothing for Windows drives
    - [ 1622207 ] _weakref.ref(o) only works if the argument is hasheable
    - [ 1735864 ] Parser not threadsafe
    - [ 1722306 ] OverflowError in UDP Socket Implementation
    - [ 1348645 ] socket.py send() requires too many arguments
    - [ 998602 ] urllib : https request does not work
    - [ 621180 ] module socket _udpsocket close bug

Jython 2.2 beta2
  New features
    - All functions in __builtin__ are new style functions instead of reflected
      functions
    - Classmethods added to newstyle classes
    - array is a newstyle class
    - org.python.util.JLineConsole provides readline-like functionality with 
      JLine without requiring native readline
  
  Bugs fixed
    - [ 1599012 ] current directory is prepended to entries in sys.path
    - [ 1654484 ] Initializing PyJavaClass for java.lang.OutOfMemory causes a further OutOfMemory problem
    - [ 1661679 ] types.UnicodeType is str
    - [ 1659819 ] Joining unicode items with string doesn't create unicode
    - [ 1603253 ] Thread's setDaemon setting does not work
    - types module uses newstyle classes
    - [ 1671134 ] '%s' % u'x' returns str object
    - [ 1672800 ] __import__('module', None) raises AttributeError
    - [ 1576036 ] Fix: SyspathJavaLoader file reader causes importerror
    - [ 1605847 ] co_filename set in bytecode doesn't match __file__
    - [ 1603312 ] subclasses of int raise a TypeError when given large value
    - [ 1603315 ] str missing object keyword arg
    - [ 1603747 ] Multiple InteractiveInterpreter share same setErr/Out
    - [ 1619040 ] dict.fromkeys() should take iterable
    - [ 1658647 ] type(x) calls x.__class__.__init__
    - [ 1699556 ] SAXException descends from Java's Exception instead of Python's
    - [ 1603686 ] Unmarshaling long-error
    - [ 1230674 ] eval with from future does not work through import
    - [ 663592 ] Problems calling an overriden class in the constructor
    - [ 448398 ] open('test.txt', 'w').write('test') fails
    - [ 1671373 ] A "$_PyInner.class" file in a package causes import to fail
    - [ 1671431 ] dir function does not work with database connection object
    - [ 1713513 ] os.environ fails in Windows Vista JDK 1.6_01
  Patches applied
    - [ 1681774 ] str.decode, unicode.encode and str(u'') fixes
    - [ 1682423 ] Convert PyModule to a new-style class
    - [ 1682498 ] Fix int(None) raising an AttributeError
    - [ 1684172 ] Changes to make compileall work
    - [ 1628469 ] fixes for failing builtin tests

  
Jython 2.2 beta1
  New features
    - much improved support for __unicode__ especially in the parser (u"string" and
        friends now result in a PyUnicode object)
    - added datetime support using the pure python datetime.py from cpython non-dist.
    - new-style classes and their instances are Java serializable
    - most new-style builtin types can be pickleds
    - __slots__ for new-style classes
    - xml modules from pyxml readded
    - comparison operations between subclasses of
        builtin types tries the subclass first even if it's on the right side 
  Bugs fixed.
    - Modules that throw exceptions while being imported aren't left
       in sys.modules
    - Don't allow sys.recursionlimit to be set below 0
    - [ 1533624 ] NPE thrown building traceback for a call that jumps
       threads
    - [ 1531644 ] import * makes java exception uncatchable
    - [1243049, 1218089] Can't subclass builtin types in 2.2a1
    - [1256506] Importing directory module with 12+ char name fails
    - [1512745] Allow arbitrary precision for formatted strings,
        but only 250 chars for decimal, integer and long
    - [1506749] Instance __dict__ are unassignable
    - [1599004] several fixes to get the sha module up to speed
    - [1616493] unicode objects can't be passed to os.path
        methods
    - [ 979157 ] Stack traces untrimmed
    - [ 1299032 ] os.getenv out of sync with cpython
    - [ 738951 ] jython slice behavior differs from python in __getattr__
    - [ 610576 ] Impl of abstract method not found
    - [ 1374088 ] keyword args to dict() constructor ignored
    - [ 730082 ] new can't create unbound methods
    - [ 1382581 ] double(s) read inaccurately from database
    - [ 1603312 ] subclasses of int raise a TypeError when given large
       value
    - [1465476] bad parenthesis nesting terminates interpreter
    - [ 1227282 ] Deadlock between PythonTraceFunction.safeCall() and
       imp.import
    - [ 1421812 ] Jython 2.2a and 2.1 imports directories as modules
    - [ 480017 ] Proxy super classes are loaded from syspath, not the
       proxy's classpath
    - [ 628315 ] problem with Java synchronized lists
    - [ 1284344 ] __file__ compiled into .py.class file
    - [ 610576 ] Impl of abstract method not found
  Patches applied.
    - [906256] Follow spec for read modes of open()
    - [868514] yield in finally block -- yield in nested try:except:
    - [1542997] Only evaluate the second expression in an assert
        if the first expression is false
    - [1612711]: add iterkeys, itervalues and iteritems to
        PyStringMap
    - [ 1267425 ] make cStringIO work with gzip.py
    - [ 1361317 ] __set__ failing on PyProperty
    

17-jul-2005 Jython 2.2 alpha1

  New features
   - Integrated patch (by Aleks Totic) that allows to use the Python parser
     outside of Jython. PythonGrammar grows two constructors, one of which 
     _must_ be used:
        PythonGrammar(CharStream stream,IParserHost host)
        PythonGrammar(PythonGrammarTokenManager tm, IParserHost host)
     They both takes an impl of org.python.parser.IParserHost to which 
     literal building is delegated. org.python.core.parser contains the
     source of the impl used by Jython.
   - New-style classes
   - PEP 302 implementation
   - Java collections integration
    - finished long/int unification -- PyObject.__int__() now returns a
      PyObject (which could be a PyInteger or a PyLong).
    - dict and list conform to CPython 2.3 behaviors (such as the 3 arg 
        list.index()).
    - new-style conversion of tuple, float, file and str.
    - Preliminary work on a unicode type.
    - Imported tempfile.py and userlist.py from CPython 2.3 and applied some
        small adjustments to get tests to pass.
    - Reworked message construction for TypeError exceptions
      (such as the exceptions generated from operations like [] + "").

31-jul-2003 Jython 2.2 alpha0

  New features
   - Iterators (pep-234).
   - Changing the Division Operator (pep-238)
   - Implemented a new compiler AST.
   - Quitting (Ctrl-Z/D) Jython in interactive mode will force the running JVM
     to exit, even if there are non-daemon threads (e.g. AWT), this is likely 
     the expected behavior.  The behavior for (non-interactive) scripts is 
     unchanged and still matches that of Java programs.
   - OutOfMemoryError can be caught, also matching MemoryError, that means
     that a caught PyException.value.__tojava__(Throwable.class)
     can potentially be a OutOfMemoryError instance. This is different from
     the old aborting behavior (System.exit was called) [change needed to pass
     a test in CPython test_b1].
          
  Bug fixes.
   - Renamed the use of the java1.4 reserved words 'assert'.
   - [ #222805 ] multi-line statements in the JPython interpreter
   - [ #495866 ] need dynamic scale for BigDecimal
   - [ #499973 ] isql.Prompt can't be written to stdout.
   - [ #508111 ] jythonc generates invalid statements
   - [ #511493 ] jreload truncates large class files
   - [ #515894 ] Behaviour of "+=" stm. is different from
   - [ #517237 ] Binary ops with int and long fail
   - [ #521704 ] no errno module
   - [ #522423 ] cStringIO has no reset() method
   - [ #522558 ] list() is broken 
   - [ #522828 ] struct.pack('>NNs', v) fails for NN > 20
   - [ #529242 ] Python singletons deserialization bug
   - [ #532747 ] for i in iter(d)
   - [ #533354 ] bug in xml.dom.minidom.parseString
   - [ #533541 ] send() on _udpsocket fails
   - [ #544891 ] problems with socket.py
   - [ #545235 ] unexpected match with re
   - [ #549107 ] .__doc__ doesn't work in jython
   - [ #562943 ] os.path.getmtime misbehaves on nonfile
   - [ #567844 ] list() does not make a shallow copy
   - [ #572769 ] Blank input lines break readline console
   - [ #573784 ] popen does not work
   - [ #573791 ] os.system partly  broken
   - [ #575110 ] Multiple for's on Collection broken
   - [ #577395 ] Outer finally not executed at return
   - [ #581785 ] bug in 4DOM
   - [ #582618 ] Case insensitive re.match fails
   - [ #608628 ] long(java.math.BigInteger) does not work
   - [ #609505 ] SQLWarning tuples not populated
   - [ #620978 ] Variable default for Options.caseok
   - [ #625364 ] sys.last_traceback not set?   
   - [ #631017 ] Private fields mismangled
   - [ #631035 ] Negative repeat cause java exception.
   - [ #631430 ] read(-1) uses wrong fileposition.
   - [ #636381 ] Match Error for +? pattern element
   - [ #654863 ] string.split behaves differently
   - [ #668194 ] broken non greedy regular expressions
 
31-dec-2001 Jython 2.1 final

  Bug fixes.
   - [ #493359 ] Installer should include <EXIT> button
   - [ #495602 ] os.path.dirname() can result in an NPE
   - [ #495604 ] imp.find_module fails when None is 2 arg

21-dec-2001 Jython 2.1 beta 2

  New features.
   - support for callproc() in zxJDBC is now available for most simple
     stored procedure calls.

  Bug fixes.
   - [ #451552 ] case insensitivity on import causes prob
   - [ #456926 ] PackageManager doesn't work correctly
   - [ #484949 ] __import__(_) does unwanted rel search
   - [ #488632 ] -c sys.argv diff
   - [ #489168 ] Parse error, java traceback
   - [ #489836 ] Private names is not mangled
   - [ #490157 ] string.splitlines() - incorrectly splits
   - [ #490230 ] NotImplemented not implemented
   - [ #490961 ] PyFile.java requires JDK 1.2
   - [ #490962 ] Typo in PyFile.java
   - [ #490963 ] Please update ReadlineConsole.java
   - [ #494514 ] Python object not gc()'d
   - [ #495458 ] multi level import from .zip file.
   - [ #495870 ] zxJDBC now only prepares statements with params.

03-dec-2001 Jython 2.1 beta 1

  New features.
   - The weakref module is now available.
   - The sys.exitfunc hook is called on exit and the sys.excepthook
     is called when an exception occur.
   - A CPython compatible xreadlines module.
   - Support for os.environ and os.system() on common platforms.
   - Includes zxJDBC for Python DB API 2.0 compatibility.

  Bug fixes.
   - [ #438297 ] SimpleHTTPServer does not work
   - [ #440660 ] using nested java cls @ level >2 fails
   - [ #448485 ] Tuple unpacking raises KeyError
   - [ #448523 ] Support "ASCII" as builtin codec.
   - [ #449316 ] ArrayList()[0] should raise IndexError
   - [ #449956 ] jythonc 2.1a3 --package problem
   - [ #450938 ] time module requires JDK 1.4
   - [ #451746 ] jythonc --deep pjy$packages problem
   - [ #452526 ] traceback lineno is the except line
   - [ #452947 ] Class of innerclass inst <> innerclas
   - [ #453301 ] jythonc --compileropts on Windows
   - [ #457614 ] pls change &copyright; to (c) in sources
   - [ #458945 ] Missing 'lastindex' on match objects
   - [ #462280 ] builtin method as a class variable
   - [ #467826 ] SHA digest() method doesn't work
   - [ #473676 ] cStringIO bug
   - [ #475445 ] incompatibility with python
   - [ #475666 ] __nonzero__ exceptions must be ignored
   - [ #476580 ] 'del obj.non_member' : wrong exception
   - [ #476772 ] shutdowns in jython / atexit
   - [ #477608 ] os.path.getmtime() missing
   - [ #477768 ] ord([123]) 21a3
   - [ #477793 ] os.utime() is missing.
   - [ #480373 ] Can't find _PyInner with classloader.
   - [ #480390 ] main() does not throw exceptions
   - [ #484181 ] command line args in dos
   - [ #485558 ] Synchronization bug in sys.initialize.
   - [ #485968 ] cStringIO.softspace is not assignable.

29-jul-2001 Jython 2.1 alpha 3

  New features.
   - A settable console encoding will allow windows users to enter
     national characters at the command prompt.
   - Non-public classes are available when respectJavaAccessibility is false
   - The names of zip- and jarfiles can be added to sys.path.

  Bug fixes.
   - The standard python library files are from CPython-2.1.1
   - A complete list of fixed bugs can be found on SF:
        http://sourceforge.net/tracker/?group_id=12867&atid=112867
     Select Status=Any and Group=Fixed in 2.1a3

18-jul-2001 Jython 2.1 alpha 2

  New features.
   - Added ReadlineConsole class. This class will make it a lot easier
     to integrate Bablok's readline support.
   - Display Hook for Interactive Use (pep-0217)
   - Added zlib, gzip and zipfile modules.
   - Added nested scope to jythonc (pep-0227).

  Bug fixes.
   - Fixed obscure __import__ error message #437800
   - Prevent a NPE during import when running with a security manager
   - Fixed multi-level Java method overriding #222819.
   - Fix for dependency problem with jythonc. #415933
   - Fix a lost syntax error when auto importing submodules.
   - Use quotes around classpath, but only for win+jdk1.1.
   - Find the complete list of fixed bug on SF:
        http://sourceforge.net/tracker/?group_id=12867&atid=112867
     Select Status=Any and Group=Fixed in 2.1a2


14-mar-2001 Jython 2.1 alpha 1

  New features.
   - Improve speed when indexing a string and iterating over a string
     in a for loop.
   - Reworked coercing model (pep-0208)
   - Added {}.popitem().
   - Improved speed for python files by buffering the RandomAccessFile.
   - Added function attributes (pep-0232)
   - Rich comparison (pep-0207)
   - Updated cPickle to handle CPython compatible unicode strings.
   - Updated sre to CPython-2.1a1
   - Added the "new" module
   - Added a PyServlet class to the util package.
   - Warning framework (pep-0230).
   - Added sys.add_classdir and sys.add_extdir.
   - Added nested scope to the interpreter (pep-0227).

  Bug fixes.
   - Allow self referencing adapters to be collected when using weak
     tables.
   - Added workaround for a reader bug in MRJ22Jitc.01.
   - Fixes #127340 where serializable parameter received a PyObject
     instead of the wrapped java object.
   - Include a LineNumberTable in the compiled class files.
   - Fixed a java version test bug in the installer.
   - Added workaround for class initialization bug in MRJ2.2.4
   - Added support for three argument getattr() calls.

17-Jan-2001 Jython 2.0 final release

  Bug fixes.
   - Install the correct image for the local documention.
   - Added os.linesep field.

15-Jan-2001 Jython 2.0 release candidate 1

  New features
   - Experimental support for reloading java packages. Thanks to
     Samuele Pedroni for all his work on the Jython/Java integration.

  Bug fixes.
   - Prevent a NPE when a .jar on the classpath is corrupt. Instead
     a message with the original IOException is printed.

10-Jan-2001 Jython 2.0 beta 2

  New features
   - Added socket.getfqdn(). Thanks to Brian Zimmer for the patch.

  Bug fixes.
   - Fixed innerclass names with '$' #127200
   - Fixed a bug where final methods were overriden in proxy #127201.
   - Fixed a bug in exec which allow a fileobject to be passed in.
     Thanks to Brian Zimmer for the patch.

31-Dec-2000 Jython 2.0 beta 1

  New features
    - Installer logo by Ivan Kougaenko. The logo content is still
      open, so submit you suggestions.
    - The default packages selected in the installer are now better
      attuned to the normal user (as opposed to the jython devers).

  Bug fixes.
    - Fixed a NPE when a class is defined in non-module namespace.
    - Fixed a compilation problem when using JDK1.2.x
    - The installer now creates a useable Uninstall.class.

25-Dec-2000 Jython 2.0 alpha 3

  Bug fixes.
    - Fixed a bug that caused Infinite recursion in subpackage
      import
    - Fixed conversion error when a long is converted to a java double.
    - Fixed a bug where an attribute in a package __init__.py would
      hide a submodule.
    - Fixed missing quotes around the path to java.exe in jython.bat
      for windows.
    - Include missing re.py in installer.
    - Added threading and atexit modules from CPython2.0.

17-Dec-2000 Jython 2.0 alpha 2

  New features.
    - Added -v (verbose) option to jython command. It will trace
      import statements. Use three -v's for maximum information.
    - Added new registry option python.options.internalTablesImpl
      which is a list of choices (':' separated) for internal
      tables implementations. These tables contain the mapping of
      classes to PyJavaClasses.
      Long running applications that unloads classes can avoid a
      memory leak by setting the property to "weak" or "soft".
      That will use a table implementation which use weak or soft
      refrences.
    - Use a SecureClassLoader for loading compiled python modules.
      This should allow jython to be used with the java plugin and
      its fine grained security.

  CPython-2.0 compatibility
    - Added support for formatting of long values in "%d %x %X %o".
      The support does not match CPython2.0 exactly, but matches
      what CPython2.1 will do.
    - The \x escape will only eat two hex characters and will
      always create a character with values < 256. Use the \u
      escape for high-byte values.
    - A ucnhash module to support the \n{name} escape.

  Backward incompatibility:
    - The python.path property is appended to sys.path instead of
      being inserted at position 1 in sys.path.

  Bug fixes.
    - Package relative import works in jythonc, at least when the dotted
      package name match the directory structure.
    - Fixed oct(0) to return "0"
    - Added a os.__file__ attribute. CPython's site.py expects that.
    - Fixed a exception when calling int("0", 16)
    - Delay closing a socket until all sock.makefile() files are closed.
    - Avoided a duplicate call to Class.getMethods(). This will improve
      performance.
    - Allow from import * to modify the locals in a function (bug 122834).
    - Classes with the same name do no longer clash (bug 122820).
    - Avoid a memory leak where many threads get started and stopped. The
      fix only works on java2.

26-Nov-2000 Jython 2.0 alpha 1

  New features.
    - Integrate the free ORO regular expression matcher from the apache
      project.

  CPython2.0 compatibility, including
    - List comprehension.
    - Extended call syntax.
    - Extended print statement
    - Augmented assignment.
    - Unicode support libraries and codecs.
    - sre unicode regular expression.

  Some backward incompatibility is introduced:
    - The user configuration file is now called <user.home>/.jython
    - Text files will pass data read and written through the default
      codecs for the JVM. Binary files will write only the lower eight
      bits of each unicode character.
    - arrays passed to java code will no longer autocoerce just
      because the elements can be autocoerced.
    - The precedence of java loading have changed. Now the sys.path
      is searched for python modules before the CLASSPATH and sys.path
      is searched for java class and java packages.
    - The builtin exceptions are always classbased. -X is disable.
      User exception can still be strings.

  Bug fixes.
    - Many, including the errata.
    - Now the content of a java package is the union of the content of all
      locations with the corresponding valid hierarchical name
      from dirs and jars of CLASSPATH (and sys.path for dirs); i.e.
      from jpkg import * works for jpkg in a dir too.

  Improved CPython 2.0 compatibility
    - codecs module
    - sha module.

26-Jan-2000 JPython 1.1 final released

  - Only one small CPython compatibility patch to os.mkdir() and
    os.makedirs() -- optional `mode' argument, which is ignored.

21-Jan-2000 JPython 1.1 release candidate 1 released

  New JPython features and bug fixes
    - Race conditions when creating multiple PythonInterpreter objects
      in an embedded multithreaded Java application have been fixed.
    - Recursive print of a module's namespace no longer overflows the
      JVM stack.
    - Fixed backslashing of quotes inside triple quoted strings (Finn
      Bock).
    - Fixes to read(int) method on file objects, which used to return
      the empty string before EOF was seen.
    - Class-based exceptions are used in frozen (jpythonc) modules.
    - Duplicate argument names in a function definition raise the
      appropriate SyntaxError.
    - os.path.getsize() has been added.
    - mutability of tuples under some situations has been fixed.
    - dictionary insertion order affecting dictionary equality has
      been fixed (Finn Bock).
    - Using the --package option with jpythonc has been fixed.

  Improved CPython 1.5.2 compatibility
    - optional sizehint argument implemented for readlines() method on
      file objects.
    - Better compatibility in %g formatting of floats.
    - sys.stdout.softspace is now writeable.
    - re.VERBOSE/re.X flags are implemented.
    - traceback object's reprs are CPython conformant.
    - In module os, os.error is equivalent to the builtin OSError.
      Also, listdir(), mkdir(), makedirs(), remove(), rename(), and
      rmdir() raise OSError directly.
    - os.stat() raises an OSError if the file is missing.

28-Oct-1999 JPython 1.1beta4 released

  New JPython features and bug fixes
    - fixed a bug related to loading anonymous inner classes (PR#201).
      This is an experimental patch.  See registry file for entry
      python.options.extendedClassLoader
    - fixed Java exceptions when calling apply() with a bogus 3rd
      argument (PR#208)
    - fixed a 1.1beta3 problem with method objects having their
      im_self mysteriously changed out from under them (PR#186).
    - fixed problems with Python classes being deeply derived from
      Java classes and interfaces (PR#178, PR#195).
    - Improved memory footprint when using exec().
    - Dead threads are now reaped from thread state cache (Drew
      Morrissey).
    - Tuples, dictionaries, and strings now use fast method lookup
      mechanism.

  Improved CPython 1.5.2 compatibility
    - md5 module supported (no need to download anything extra)
    - dir() on function objects now returns a list containing __doc__,
      func_doc, __namme__, func_name, func_globals, func_defaults,
      func_code.  __doc__/func_doc is writable (but not func_defaults
      and func_code, which are writable in CPython). (PR#192)
    - dir() on code objects returns a list containing co_name,
      co_argcount, co_varnames, co_filename, co_firstlineno, co_flags.
      Not supported: co_nlocals, co_code, co_consts, co_names,
      co_lnotab, co_stacksize.  All attributes are read-only.
    - dir() on method objects returns a list containing im_self,
      im_func, im_class, __doc__, __name__.  These attributes are
      read-only.

22-Sep-1999 JPython 1.1beta3 released

  New JPython features and bug fixes

    - JPython can now optionally access non-public members of Java
      classes.  By setting the registry entry
      python.security.respectJavaAccessibility=false, JPython can
      access private, package-private, and protected fields, methods,
      and constructors.  By default, normal Java access rules are
      followed, i.e. only public members can be accessed.  This
      feature only works if running with Java 1.2.  Thanks to Tony
      Plate for his initial implementation.
    - A new framework for looking up the methods for builtin types has
      been enabled.  This can speed up method calls by a factor of 2.
      The feature is currently experimental and has only been
      implemented for list objects, but will be implemented for other
      builtin objects for the next release.
    - Some workarounds for weird JIT bugs have been added, but this
      may not fix all problems related to running JPython under JVMs
      with JIT enabled.
    - A wrapper for a free md5 builtin module is included, although
      the md5 implementation is not.  See the comment in
      org/python/modules/MD5Module.java for details.
    - New semantics for registry key python.modules.builtin (and
      correspondingly the org/python/modules/Setup.java file).

  Improved CPython 1.5.2 compatibility

    - sys.modules['__builtin__'] and "import __builtin__" has been
      fixed.
    - Builtin methods and functions now have the standard __name__,
      __doc__, __self__, and __members__ attributes.
    - Dictionaries and lists now have a __methods__ attribute, and
      dir({}) or dir([]) return the list of members.
    - repr(8to16bitstring) now prints standard octal escapes for 8bit
      characters.  It still prints hex escapes for 16bit characters.
    - Added abspath() to os.path (i.e. javapath)
    - Code objects now have a co_flags attribute
    - Frame objects now have f_trace attribute, and dir(frame) works
    - None() now raises a TypeError
    - tuple(somelist) immutability patch
    - re match objects now have groupdict() method
    - Finn Bock patch for setting of a module's __name__ after reload

16-Jun-1999 JPython 1.1beta2 released

    - Updates and bug fixes to jpythonc tool.  New registry entries
      python.jpythonc.compiler, python.jpythonc.classpath, and
      python.jpythonc.compileropts.  getopt style long/short option
      names (old options are deprecated).  New -J/--compileropts
      option.
    - syncing string object methods with experimental CPython 1.6
      string methods.  This includes new optional arguments on
      startswith() and endswith() and the moving of join() to a method
      of the separator string.
    - Many other bug fixes and CPython syncs

04-Jun-1999 JPython 1.1beta1 released

  Highlights of changes since JPython 1.0.3

    - New and improved jpythonc tool by Jim Hugunin
    - New modules contributed by Finn Bock: cStringIO, cPickle,
      struct, binascii
    - New module synchronize, equivalent to Java's synchronized
      keyword
    - Operator module now complete
    - sys.add_package() no longer necessary, "import java.lang" just works
    - Class-based standard exceptions (w/ support for -X option)
    - super__ methods are deprecated, use regular Python style
    - time.strftime() added
    - Java 1.2 style collections support
    - Multiple interpreter states
    - Most CPython 1.5.2 features have been implemented
    - String objects now have methods -- expected CPython 1.6 feature
    - Improved performance
    - Java inner class support
    - keywords are allowed in some locations (e.g. as attribute names)
    - New license
    - bug fixes




Local Variables:
mode: indented-text
indent-tabs-mode: nil
End:<|MERGE_RESOLUTION|>--- conflicted
+++ resolved
@@ -11,11 +11,8 @@
 
 Jython 2.7.3a1
   Bugs fixed
-<<<<<<< HEAD
+    - [ GH-122 ] Upgrade Apache commons-compress to 1.21
     - [ GH-57 ] JavaWebStart compatibility broken
-=======
-    - [ GH-122 ] Upgrade Apache commons-compress to 1.21
->>>>>>> 264917ad
     - [ GH-35 ] Travis CI on JDKs 8, 11, 13 and add Windows to OSes
     - [ GH-50 ] (First) migration from Mercurial corrupted project history
     - [ GH-27 ] -Q new always fails
