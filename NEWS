--- conflicted
+++ resolved
@@ -5,10 +5,7 @@
 
 Jython 2.5.3b2
   Bugs Fixed
-<<<<<<< HEAD
-=======
     - [ 1854 ] set().pop() race condition
->>>>>>> d957c232
     - [ 1730 ] functools.partial incorrectly makes __doc__ property readonly
     - [ 1537 ] expat: org.python.apache.xerces.parsers.SAXParser
     - [ 1268 ] SAX parsers wants to load external DTDs, causing an exception
