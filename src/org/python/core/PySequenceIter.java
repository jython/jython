--- conflicted
+++ resolved
@@ -21,16 +21,10 @@
 
         PyObject result;
         try {
-<<<<<<< HEAD
-            return seq.__finditem__(index++);
-        } catch (PyException exc) {
-            if (Py.matchException(exc, Py.StopIteration)) {
-=======
             result = seq.__finditem__(index++);
         } catch (PyException exc) {
             if (Py.matchException(exc, Py.StopIteration)) {
                 seq = null;
->>>>>>> 1a297e2c
                 return null;
             }
             throw exc;
