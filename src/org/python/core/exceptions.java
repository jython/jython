// Copyright 2001 Finn Bock
package org.python.core;

import java.io.File;
import java.lang.reflect.Method;

import org.python.modules.zipimport.zipimport;

/**
 * The builtin exceptions module. The entire module should be imported from
 * python. None of the methods defined here should be called from java.
 */
public class exceptions implements ClassDictInit {

<<<<<<< HEAD
    public static String __doc__ = "Python's standard exception class hierarchy.\n"
            + "\n"
            + "Exceptions found here are defined both in the exceptions module and the\n"
            + "built-in namespace.  It is recommended that user-defined exceptions\n"
            + "inherit from Exception.  See the documentation for the exception\n"
            + "inheritance hierarchy.\n";

    private exceptions() {
        ;
    }
=======
    public static String __doc__ =
            "Exceptions found here are defined both in the exceptions module and the "
            + "built-in namespace.  It is recommended that user-defined exceptions "
            + "inherit from Exception.  See the documentation for the exception "
            + "inheritance hierarchy.";
>>>>>>> aa84b0b8

    /** <i>Internal use only. Do not call this method explicit.</i> */
    public static void classDictInit(PyObject dict) {
        dict.invoke("clear");
        dict.__setitem__("__name__", new PyString("exceptions"));
        dict.__setitem__("__doc__", new PyString(__doc__));

        ThreadState ts = Py.getThreadState();
        if (ts.systemState == null) {
            ts.systemState = Py.defaultSystemState;
        }
        // Push frame
        PyFrame frame = new PyFrame(null, new PyStringMap());
        frame.f_back = ts.frame;
        if (frame.f_builtins == null) {
            if (frame.f_back != null) {
                frame.f_builtins = frame.f_back.f_builtins;
            } else {
                frame.f_builtins = PySystemState.builtins;
            }
        }
        ts.frame = frame;

        // XXX:
        PyObject baseExcDict = PyBaseException.TYPE.fastGetDict();
        baseExcDict.__setitem__("__doc__", Py.newString("Common base class for all exceptions"));
        dict.__setitem__("BaseException",  PyBaseException.TYPE);

        buildClass(dict, "KeyboardInterrupt", "BaseException", "Program interrupted by user.");

        buildClass(dict, "SystemExit", "BaseException", SystemExit(),
                   "Request to exit from the interpreter.");

        buildClass(dict, "Exception", "BaseException",
                   "Common base class for all non-exit exceptions.");

        buildClass(dict, "StandardError", "Exception",
                   "Base class for all standard Python exceptions that do not represent\n"
                   + "interpreter exiting.");

        buildClass(dict, "SyntaxError", "StandardError", SyntaxError(), "Invalid syntax.");

        buildClass(dict, "IndentationError", "SyntaxError", "Improper indentation.");

        buildClass(dict, "TabError", "IndentationError", "Improper mixture of spaces and tabs.");

        buildClass(dict, "EnvironmentError", "StandardError", EnvironmentError(),
                   "Base class for I/O related errors.");

        buildClass(dict, "IOError", "EnvironmentError", "I/O operation failed.");

        buildClass(dict, "OSError", "EnvironmentError", "OS system call failed.");

        buildClass(dict, "RuntimeError", "StandardError", "Unspecified run-time error.");

        buildClass(dict, "NotImplementedError", "RuntimeError",
                   "Method or function hasn't been implemented yet.");

        buildClass(dict, "SystemError", "StandardError",
                   "Internal error in the Python interpreter.\n\n"
                   + "Please report this to the Python maintainer, "
                   + "along with the traceback,\n"
                   + "the Python version, and the hardware/OS "
                   + "platform and version.");

        buildClass(dict, "ReferenceError", "StandardError",
                   "Weak ref proxy used after referent went away.");

        buildClass(dict, "EOFError", "StandardError", "Read beyond end of file.");

        buildClass(dict, "ImportError", "StandardError",
                   "Import can't find module, or can't find name in module.");

        buildClass(dict, "TypeError", "StandardError", "Inappropriate argument type.");

        buildClass(dict, "ValueError", "StandardError",
                   "Inappropriate argument value (of correct type).");

        buildClass(dict, "UnicodeError", "ValueError", "Unicode related error.");

        buildClass(dict, "UnicodeEncodeError", "UnicodeError", UnicodeEncodeError(),
                   "Unicode encoding error.");

        buildClass(dict, "UnicodeDecodeError", "UnicodeError", UnicodeDecodeError(),
                   "Unicode decoding error.");

        buildClass(dict, "UnicodeTranslateError", "UnicodeError", UnicodeTranslateError(),
                   "Unicode translation error.");

        buildClass(dict, "AssertionError", "StandardError", "Assertion failed.");

        buildClass(dict, "ArithmeticError", "StandardError", "Base class for arithmetic errors.");

        buildClass(dict, "OverflowError", "ArithmeticError",
                   "Result too large to be represented.");

        buildClass(dict, "FloatingPointError", "ArithmeticError",
                   "Floating point operation failed.");

        buildClass(dict, "ZeroDivisionError", "ArithmeticError",
                   "Second argument to a division or modulo operation "
                   + "was zero.");

        buildClass(dict, "LookupError", "StandardError", "Base class for lookup errors.");

<<<<<<< HEAD
        buildClass(dict, "KeyError", "LookupError", "KeyError",
                "Mapping key not found.");
=======
        buildClass(dict, "IndexError", "LookupError", "Sequence index out of range.");
>>>>>>> aa84b0b8

        buildClass(dict, "KeyError", "LookupError", KeyError(), "Mapping key not found.");

        buildClass(dict, "AttributeError", "StandardError", "Attribute not found.");

        buildClass(dict, "NameError", "StandardError", "Name not found globally.");

        buildClass(dict, "UnboundLocalError", "NameError",
                   "Local name referenced but not bound to a value.");

        buildClass(dict, "MemoryError", "StandardError", "Out of memory.");

        buildClass(dict, "StopIteration", "Exception",
                   "Signal the end from iterator.next().");
        
        buildClass(dict, "GeneratorExit", "Exception", "Request that a generator exit.");

        buildClass(dict, "Warning", "Exception", "Base class for warning categories.");

        buildClass(dict, "UserWarning", "Warning",
                   "Base class for warnings generated by user code.");

        buildClass(dict, "DeprecationWarning", "Warning",
                   "Base class for warnings about deprecated features.");
        
        buildClass(dict, "PendingDeprecationWarning", "Warning",
                   "Base class for warnings about features which will be deprecated\n"
                   + "in the future.");

        buildClass(dict, "SyntaxWarning", "Warning",
                   "Base class for warnings about dubious syntax.");

        buildClass(dict, "RuntimeWarning", "Warning",
                   "Base class for warnings about dubious runtime behavior.");

<<<<<<< HEAD
        buildClass(dict, "OverflowWarning", "Warning", "empty__init__",
                "Base class for warnings about numeric overflow.");
        
        buildClass(dict, "FutureWarning", "Warning", "empty__init__",
                "Base class for warnings about constructs that will change semantically in the future.");
        
        buildClass(dict, "ImportWarning", "Warning", "empty__init__",
        		"Base class for warnings about probable mistakes in module imports.");
=======
        // XXX: remove when CPythonLib 2.5 hits
        buildClass(dict, "OverflowWarning", "Warning",
                   "Base class for warnings about numeric overflow.");

        buildClass(dict, "FutureWarning", "Warning",
                   "Base class for warnings about constructs that will change semantically\n"
                   + "in the future.");

        buildClass(dict, "ImportWarning", "Warning",
                   "Base class for warnings about probable mistakes in module imports");

        buildClass(dict, "UnicodeWarning", "Warning",
                   "Base class for warnings about Unicode related problems, mostly\n"
                   + "related to conversion problems.");
>>>>>>> aa84b0b8

        // Initialize ZipImportError here, where it's safe to; it's
        // needed immediately
        zipimport.initClassExceptions(dict);

        ts.frame = ts.frame.f_back;
    }

    public static PyObject SyntaxError() {
        PyObject __dict__ = new PyStringMap();
        defineSlots(__dict__, "msg", "filename", "lineno", "offset", "text",
                    "print_file_and_line");
        __dict__.__setitem__("__init__", bindStaticJavaMethod("__init__", "SyntaxError__init__"));
        __dict__.__setitem__("__str__", bindStaticJavaMethod("__str__", "SyntaxError__str__"));
        return __dict__;
    }

    public static void SyntaxError__init__(PyObject self, PyObject[] args, String[] kwargs) {
        PyBaseException.TYPE.invoke("__init__", self, args, kwargs);
        initSlots(self);

<<<<<<< HEAD
    public static void Exception__init__(PyObject[] arg, String[] kws) {
        ArgParser ap = new ArgParser("__init__", arg, kws, "self", "args");
        PyObject self = ap.getPyObject(0);
        PyObject args = ap.getList(1);
        
        self.__setattr__("args", args);
=======
        if (args.length >= 1) {
            self.__setattr__("msg", args[0]);
        }
        if (args.length == 2) {
            PyObject[] info = Py.make_array(args[1]);
            if (info.length != 4) {
                throw Py.IndexError("tuple index out of range");
            }

            self.__setattr__("filename", info[0]);
            self.__setattr__("lineno", info[1]);
            self.__setattr__("offset", info[2]);
            self.__setattr__("text", info[3]);
        }
>>>>>>> aa84b0b8
    }

    public static PyString SyntaxError__str__(PyObject self, PyObject[] arg, String[] kwargs) {
        PyObject msg = self.__getattr__("msg");
        PyObject str = msg.__str__();
        if (!(msg instanceof PyString)) {
            return Py.newString(str.toString());
        }

        PyObject filename = self.__findattr__("filename");
        PyObject lineno = self.__findattr__("lineno");
        boolean haveFilename = filename instanceof PyString;
        boolean haveLieno = lineno instanceof PyInteger;
        if (!haveFilename && !haveLieno) {
            return (PyString)str;
        }

        String result;
        if (haveFilename && haveLieno) {
            result = String.format("%s (%s, line %d)", str, basename(filename.toString()),
                                   lineno.asInt());
        } else if (haveFilename) {
            result = String.format("%s (%s)", str, basename(filename.toString()));
        } else {
            result = String.format("%s (line %d)", str, lineno.asInt());
        }

        return Py.newString(result);
    }

    public static PyObject EnvironmentError() {
        PyObject dict = new PyStringMap();
        defineSlots(dict, "errno", "strerror", "filename");
        dict.__setitem__("__init__", bindStaticJavaMethod("__init__", "EnvironmentError__init__"));
        dict.__setitem__("__str__", bindStaticJavaMethod("__str__", "EnvironmentError__str__"));
        return dict;
    }

    public static void EnvironmentError__init__(PyObject self, PyObject[] args, String[] kwargs) {
        PyBaseException.TYPE.invoke("__init__", self, args, kwargs);
        initSlots(self);

        if (args.length <= 1 || args.length > 3) {
            return;
        }
        PyObject errno = args[0];
        PyObject strerror = args[1];
        self.__setattr__("errno", errno);
        self.__setattr__("strerror", strerror);
        if (args.length == 3) {
            self.__setattr__("filename", args[2]);
            self.__setattr__("args", new PyTuple(errno, strerror));
        }
    }

    public static PyObject EnvironmentError__str__(PyObject self, PyObject[] args,
                                                   String[] kwargs) {
        PyObject errno = self.__findattr__("errno");
        PyObject strerror = self.__findattr__("strerror");
        PyObject filename = self.__findattr__("filename");
        String result;
        if (filename.__nonzero__()) {
            result = String.format("[Errno %s] %s: %s", errno, strerror, filename.__repr__());
        } else if (errno.__nonzero__() && strerror.__nonzero__()) {
            result = String.format("[Errno %s] %s", errno, strerror);
        } else {
            return PyBaseException.TYPE.invoke("__str__", self, args, kwargs);
        }
        return Py.newString(result);
    }

    public static PyObject SystemExit() {
        PyObject dict = new PyStringMap();
        defineSlots(dict, "code");
        dict.__setitem__("__init__", bindStaticJavaMethod("__init__", "SystemExit__init__"));
        return dict;
    }

    public static void SystemExit__init__(PyObject self, PyObject[] args, String[] kwargs) {
        PyBaseException.TYPE.invoke("__init__", self, args, kwargs);
        initSlots(self);

        if (args.length == 1) {
            self.__setattr__("code", args[0]);
        } else if (args.length > 1) {
            self.__setattr__("code", new PyTuple(args));
        }
    }

    public static PyObject KeyError() {
        PyObject dict = new PyStringMap();
        dict.__setitem__("__str__", bindStaticJavaMethod("__str__", "KeyError__str__"));
        return dict;
    }

    public static PyObject KeyError__str__(PyObject self, PyObject[] args, String[] kwargs) {
        PyBaseException selfBase = (PyBaseException)self;
        // If args is a tuple of exactly one item, apply repr to args[0].
        // This is done so that e.g. the exception raised by {}[''] prints
        // KeyError: ''
        // rather than the confusing
        // KeyError
        // alone.  The downside is that if KeyError is raised with an explanatory
        // string, that string will be displayed in quotes.  Too bad.
        if (selfBase.args.__len__() == 1) {
            return selfBase.args.__getitem__(0).__repr__();
        }
        return PyBaseException.TYPE.invoke("__str__", self, args, kwargs);
    }

    public static PyObject UnicodeError() {
        PyObject dict = new PyStringMap();
        defineSlots(dict, "encoding", "object", "start", "end", "reason");
        // NOTE: UnicodeError doesn't actually use its own constructor
        return dict;
    }
    
    public static void UnicodeError__init__(PyObject self, PyObject[] args, String[] kwargs,
                                            PyType objectType) {
        ArgParser ap = new ArgParser("__init__", args, kwargs,
                                     new String[] {"encoding", "object", "start", "end",
                                                   "reason" },
                                     5);
        self.__setattr__("encoding", ap.getPyObjectByType(0, PyString.TYPE));
        self.__setattr__("object", ap.getPyObjectByType(1, objectType));
        self.__setattr__("start", ap.getPyObjectByType(2, PyInteger.TYPE));
        self.__setattr__("end", ap.getPyObjectByType(3, PyInteger.TYPE));
        self.__setattr__("reason", ap.getPyObjectByType(4, PyString.TYPE));
    }

    public static PyObject UnicodeDecodeError() {
        PyObject dict = new PyStringMap();
        dict.__setitem__("__init__", bindStaticJavaMethod("__init__",
                                                          "UnicodeDecodeError__init__"));
        dict.__setitem__("__str__", bindStaticJavaMethod("__str__", "UnicodeDecodeError__str__"));
        return dict;
    }
    
    public static void UnicodeDecodeError__init__(PyObject self, PyObject[] args,
                                                  String[] kwargs) {
        PyBaseException.TYPE.invoke("__init__", self, args, kwargs);
        UnicodeError__init__(self, args, kwargs, PyString.TYPE);
    }

    public static PyString UnicodeDecodeError__str__(PyObject self, PyObject[] args,
                                                     String[] kwargs) {
        int start = getStart(self, false);
        int end = getEnd(self, false);
        PyObject encoding = self.__getattr__("encoding");
        PyObject reason = self.__getattr__("reason");

        String result;
        if (end == (start + 1)) {
            PyObject object = self.__getattr__("object");
            int badByte = (object.toString().charAt(start)) & 0xff;
            result = String.format("'%.400s' codec can't decode byte 0x%s in position %d: %.400s",
                                   encoding, badByte, start, reason);
        } else {
            result = String.format("'%.400s' codec can't decode bytes in position %d-%d: %.400s",
                                   encoding, start, end - 1, reason);
        }
        return Py.newString(result);
    }

    public static PyObject UnicodeEncodeError() {
        PyObject dict = new PyStringMap();
        dict.__setitem__("__init__", bindStaticJavaMethod("__init__",
                                                          "UnicodeEncodeError__init__"));
        dict.__setitem__("__str__", bindStaticJavaMethod("__str__", "UnicodeEncodeError__str__"));
        return dict;
    }
    
    public static void UnicodeEncodeError__init__(PyObject self, PyObject[] args, String[] kwargs) {
        PyBaseException.TYPE.invoke("__init__", self, args, kwargs);
        UnicodeError__init__(self, args, kwargs, PyUnicode.TYPE);
    }

    public static PyString UnicodeEncodeError__str__(PyObject self, PyObject[] args,
                                                     String[] kwargs) {
        int start = getStart(self, true);
        int end = getEnd(self, true);
        PyObject encoding = self.__getattr__("encoding");
        PyObject reason = self.__getattr__("reason");

        String result;
        if (end == (start + 1)) {
            PyObject object = self.__getattr__("object");
            int badchar = object.toString().charAt(start);
            String badcharStr;
            if (badchar <= 0xff) {
                badcharStr = String.format("x%02x", badchar);
            } else if (badchar <= 0xffff) {
                badcharStr = String.format("u%04x", badchar);
            } else {
                badcharStr = String.format("U%08x", badchar);
            }
            result = String.format("'%.400s' codec can't encode character u'\\%s' in position %d: "
                                   + "%.400s", encoding, badcharStr, start, reason);
        } else {
            result = String.format("'%.400s' codec can't encode characters in position %d-%d: "
                                   + "%.400s", encoding, start, end - 1, reason);
        }
        return Py.newString(result);
    }

    public static PyObject UnicodeTranslateError() {
        PyObject dict = new PyStringMap();
        dict.__setitem__("__init__", bindStaticJavaMethod("__init__",
                                                          "UnicodeTranslateError__init__"));
        dict.__setitem__("__str__", bindStaticJavaMethod("__str__",
                                                         "UnicodeTranslateError__str__"));
        return dict;
    }

    public static void UnicodeTranslateError__init__(PyObject self, PyObject[] args,
                                                     String[] kwargs) {
        PyBaseException.TYPE.invoke("__init__", self, args, kwargs);
        ArgParser ap = new ArgParser("__init__", args, kwargs,
                                     new String[] {"object", "start", "end", "reason"},
                                     4);
        self.__setattr__("object", ap.getPyObjectByType(0, PyUnicode.TYPE));
        self.__setattr__("start", ap.getPyObjectByType(1, PyInteger.TYPE));
        self.__setattr__("end", ap.getPyObjectByType(2, PyInteger.TYPE));
        self.__setattr__("reason", ap.getPyObjectByType(3, PyString.TYPE));
    }

    public static PyString UnicodeTranslateError__str__(PyObject self, PyObject[] args,
                                                        String[] kwargs) {
        int start = getStart(self, true);
        int end = getEnd(self, true);
        PyObject reason = self.__getattr__("reason");

        String result;
        if (end == (start + 1)) {
            int badchar = (self.__getattr__("object").toString().charAt(start));
            String badCharStr;
            if (badchar <= 0xff) {
                badCharStr = String.format("x%02x", badchar);
            } else if (badchar <= 0xffff) {
                badCharStr = String.format("u%04x", badchar);
            } else {
                badCharStr = String.format("U%08x", badchar);
            }
            result = String.format("can't translate character u'\\%s' in position %d: %.400s",
                                   badCharStr, start, reason);
        } else {
            result = String.format("can't translate characters in position %d-%d: %.400s",
                                   start, end - 1, reason);
        }
        return Py.newString(result);
    }

<<<<<<< HEAD
    public static PyObject KeyError__str__(PyObject[] arg, String[] kws) {
        ArgParser ap = new ArgParser("__str__", arg, kws, "self");
        PyObject self = ap.getPyObject(0);

        PyObject args = self.__getattr__("args");
        // If args is a tuple of exactly one item, apply repr to args[0].
        // This is done so that e.g. the exception raised by {}[''] prints
        // KeyError: ''
        // rather than the confusing
        // KeyError
        // alone.  The downside is that if KeyError is raised with an explanatory
        // string, that string will be displayed in quotes.  Too bad.
        if (args.__len__() == 1) {
            return args.__getitem__(0).__repr__();
        } else {
            return Exception__str__(arg, kws);
        }
    }

    public static PyObject KeyError(PyObject[] arg, String[] kws) {
        PyObject dict = empty__init__(arg, kws);
        dict.__setitem__("__str__", getJavaFunc("KeyError__str__"));
        return dict;

    }

    private static PyObject getJavaFunc(String name) {
        return Py.newJavaFunc(exceptions.class, name);
=======
    /**
     * Determine the start position for UnicodeErrors.
     *
     * @param self a UnicodeError value
     * @param unicode whether the UnicodeError object should be
     * unicode
     * @return an the start position
     */
    public static int getStart(PyObject self, boolean unicode) {
        int start = getInt(self.__getattr__("start"), "start");
        PyObject object;
        if (unicode) {
            object = getUnicode(self.__getattr__("object"), "object");
        } else {
            object = getString(self.__getattr__("object"), "object");
        }
        if (start < 0) {
            start = 0;
        }
        if (start >= object.__len__()) {
            start = object.__len__() - 1;
        }
        return start;
>>>>>>> aa84b0b8
    }

    /**
     * Determine the end position for UnicodeErrors.
     *
     * @param self a UnicodeError value
     * @param unicode whether the UnicodeError object should be
     * unicode
     * @return an the end position
     */
    public static int getEnd(PyObject self, boolean unicode) {
        int end = getInt(self.__getattr__("end"), "end");
        PyObject object;
        if (unicode) {
            object = getUnicode(self.__getattr__("object"), "object");
        } else {
            object = getString(self.__getattr__("object"), "object");
        }
        if (end < 1) {
            end = 1;
        }
        if (end > object.__len__()) {
            end = object.__len__();
        }
        return end;
    }

    /**
     * Parse an int value for UnicodeErrors
     *
     * @param attr a PyObject
     * @param name of the attribute
     * @return an int value
     */
    public static int getInt(PyObject attr, String name) {
        if (attr instanceof PyInteger) {
            return ((PyInteger)attr).asInt();
        } else if (attr instanceof PyLong) {
            return ((PyLong)attr).asInt();
        }
        throw Py.TypeError(String.format("%.200s attribute must be int", name));
    }

    /**
     * Ensure a PyString value for UnicodeErrors
     *
     * @param attr a PyObject
     * @param name of the attribute
     * @return an PyString
     */
    public static PyString getString(PyObject attr, String name) {
        if (!(attr instanceof PyString)) {
            throw Py.TypeError(String.format("%.200s attribute must be str", name));
        }
        return (PyString)attr;
    }

    /**
     * Ensure a PyUnicode value for UnicodeErrors
     *
     * @param attr a PyObject
     * @param name of the attribute
     * @return an PyUnicode
     */
    public static PyUnicode getUnicode(PyObject attr, String name) {
        if (!(attr instanceof PyUnicode)) {
            throw Py.TypeError(String.format("%.200s attribute must be unicode", name));
        }
        return (PyUnicode)attr;
    }

    /**
     * Return the basename of a path string.
     *
     * @param name a path String
     * @return the basename'd result String
     */
    private static String basename(String name) {
        int lastSep = name.lastIndexOf(File.separatorChar);
        if (lastSep > -1) {
            return name.substring(lastSep + 1, name.length());
        }
        return name;
    }

    /**
     * Define __slots__ in dict with the specified slot names
     *
     * @param dict a PyObject dict
     * @param slotNames slot String names
     */
    private static void defineSlots(PyObject dict, String... slotNames) {
        PyObject[] slots = new PyObject[slotNames.length];
        for (int i = 0; i < slotNames.length; i++) {
            slots[i] = Py.newString(slotNames[i]);
        }
        dict.__setitem__("__slots__", new PyTuple(slots));
    }

    /**
     * Initialize all __slots__ arguments in the specified dict to
     * None.
     *
     * @param self a PyObject dict
     */
    private static void initSlots(PyObject self) {
        for (PyObject name : self.__findattr__("__slots__").asIterable()) {
            if (!(name instanceof PyString)) {
                continue;
            }
            self.__setattr__((PyString)name, Py.None);
        }
    }

    private static PyObject buildClass(PyObject dict, String classname, String superclass,
                                       String doc) {
        return buildClass(dict, classname, superclass, new PyStringMap(), doc);
    }

    private static PyObject buildClass(PyObject dict, String classname, String superclass,
                                       PyObject classDict, String doc) {
        classDict.__setitem__("__doc__", Py.newString(doc));
        PyType type = (PyType)Py.makeClass("exceptions." + classname,
                                           dict.__finditem__(superclass), classDict);
        type.builtin = true;
        dict.__setitem__(classname, type);
        return type;
    }

    public static PyObject bindStaticJavaMethod(String name, String methodName) {
        return bindStaticJavaMethod(name, exceptions.class, methodName);
    }

    public static PyObject bindStaticJavaMethod(String name, Class cls, String methodName) {
        Method javaMethod;
        try {
            javaMethod = cls.getMethod(methodName, new Class[] {PyObject.class, PyObject[].class,
                                                                String[].class});
        } catch (Exception e) {
            throw Py.JavaError(e);
        }
        return new BoundStaticJavaMethod(name, javaMethod);
    }

    static class BoundStaticJavaMethod extends PyBuiltinMethod {

        /** The Java Method to be bound. Its signature must be:
         * (PyObject, PyObject[], String[])PyObject. */
        private Method javaMethod;

        public BoundStaticJavaMethod(String name, Method javaMethod) {
            super(name);
            this.javaMethod = javaMethod;
        }

        protected BoundStaticJavaMethod(PyType type, PyObject self, Info info, Method javaMethod) {
            super(type, self, info);
            this.javaMethod = javaMethod;
        }

        public PyBuiltinFunction bind(PyObject self) {
            return new BoundStaticJavaMethod(getType(), self, info, javaMethod);
        }

        public PyObject __get__(PyObject obj, PyObject type) {
            if (obj != null) {
                return bind(obj);
            }
            return makeDescriptor((PyType)type);
        }

        public PyObject __call__(PyObject[] args, String kwargs[]) {
            try {
                return Py.java2py(javaMethod.invoke(null, self, args, kwargs));
            } catch (Throwable t) {
                throw Py.JavaError(t);
            }
        }
    }
}<|MERGE_RESOLUTION|>--- conflicted
+++ resolved
@@ -12,24 +12,12 @@
  */
 public class exceptions implements ClassDictInit {
 
-<<<<<<< HEAD
     public static String __doc__ = "Python's standard exception class hierarchy.\n"
             + "\n"
             + "Exceptions found here are defined both in the exceptions module and the\n"
             + "built-in namespace.  It is recommended that user-defined exceptions\n"
             + "inherit from Exception.  See the documentation for the exception\n"
             + "inheritance hierarchy.\n";
-
-    private exceptions() {
-        ;
-    }
-=======
-    public static String __doc__ =
-            "Exceptions found here are defined both in the exceptions module and the "
-            + "built-in namespace.  It is recommended that user-defined exceptions "
-            + "inherit from Exception.  See the documentation for the exception "
-            + "inheritance hierarchy.";
->>>>>>> aa84b0b8
 
     /** <i>Internal use only. Do not call this method explicit.</i> */
     public static void classDictInit(PyObject dict) {
@@ -135,12 +123,7 @@
 
         buildClass(dict, "LookupError", "StandardError", "Base class for lookup errors.");
 
-<<<<<<< HEAD
-        buildClass(dict, "KeyError", "LookupError", "KeyError",
-                "Mapping key not found.");
-=======
         buildClass(dict, "IndexError", "LookupError", "Sequence index out of range.");
->>>>>>> aa84b0b8
 
         buildClass(dict, "KeyError", "LookupError", KeyError(), "Mapping key not found.");
 
@@ -176,20 +159,10 @@
         buildClass(dict, "RuntimeWarning", "Warning",
                    "Base class for warnings about dubious runtime behavior.");
 
-<<<<<<< HEAD
-        buildClass(dict, "OverflowWarning", "Warning", "empty__init__",
-                "Base class for warnings about numeric overflow.");
-        
-        buildClass(dict, "FutureWarning", "Warning", "empty__init__",
-                "Base class for warnings about constructs that will change semantically in the future.");
-        
-        buildClass(dict, "ImportWarning", "Warning", "empty__init__",
-        		"Base class for warnings about probable mistakes in module imports.");
-=======
         // XXX: remove when CPythonLib 2.5 hits
         buildClass(dict, "OverflowWarning", "Warning",
                    "Base class for warnings about numeric overflow.");
-
+        
         buildClass(dict, "FutureWarning", "Warning",
                    "Base class for warnings about constructs that will change semantically\n"
                    + "in the future.");
@@ -200,7 +173,6 @@
         buildClass(dict, "UnicodeWarning", "Warning",
                    "Base class for warnings about Unicode related problems, mostly\n"
                    + "related to conversion problems.");
->>>>>>> aa84b0b8
 
         // Initialize ZipImportError here, where it's safe to; it's
         // needed immediately
@@ -222,14 +194,6 @@
         PyBaseException.TYPE.invoke("__init__", self, args, kwargs);
         initSlots(self);
 
-<<<<<<< HEAD
-    public static void Exception__init__(PyObject[] arg, String[] kws) {
-        ArgParser ap = new ArgParser("__init__", arg, kws, "self", "args");
-        PyObject self = ap.getPyObject(0);
-        PyObject args = ap.getList(1);
-        
-        self.__setattr__("args", args);
-=======
         if (args.length >= 1) {
             self.__setattr__("msg", args[0]);
         }
@@ -244,7 +208,6 @@
             self.__setattr__("offset", info[2]);
             self.__setattr__("text", info[3]);
         }
->>>>>>> aa84b0b8
     }
 
     public static PyString SyntaxError__str__(PyObject self, PyObject[] arg, String[] kwargs) {
@@ -497,36 +460,6 @@
         return Py.newString(result);
     }
 
-<<<<<<< HEAD
-    public static PyObject KeyError__str__(PyObject[] arg, String[] kws) {
-        ArgParser ap = new ArgParser("__str__", arg, kws, "self");
-        PyObject self = ap.getPyObject(0);
-
-        PyObject args = self.__getattr__("args");
-        // If args is a tuple of exactly one item, apply repr to args[0].
-        // This is done so that e.g. the exception raised by {}[''] prints
-        // KeyError: ''
-        // rather than the confusing
-        // KeyError
-        // alone.  The downside is that if KeyError is raised with an explanatory
-        // string, that string will be displayed in quotes.  Too bad.
-        if (args.__len__() == 1) {
-            return args.__getitem__(0).__repr__();
-        } else {
-            return Exception__str__(arg, kws);
-        }
-    }
-
-    public static PyObject KeyError(PyObject[] arg, String[] kws) {
-        PyObject dict = empty__init__(arg, kws);
-        dict.__setitem__("__str__", getJavaFunc("KeyError__str__"));
-        return dict;
-
-    }
-
-    private static PyObject getJavaFunc(String name) {
-        return Py.newJavaFunc(exceptions.class, name);
-=======
     /**
      * Determine the start position for UnicodeErrors.
      *
@@ -550,7 +483,6 @@
             start = object.__len__() - 1;
         }
         return start;
->>>>>>> aa84b0b8
     }
 
     /**
