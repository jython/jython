--- conflicted
+++ resolved
@@ -247,29 +247,8 @@
      * Insert all the key:value pairs from <code>map</code> into this mapping. Since this is a
      * PyStringMap, no need to coerce keys, like from PyDictionary below
      */
-<<<<<<< HEAD
-    public synchronized void update(PyStringMap map) {
-        String[] keyTable = map.keys;
-        PyObject[] valueTable = map.values;
-        int n = keyTable.length;
-
-        // Do one big resize at the start, rather than incrementally
-        // resizing as we insert new items. Expect that there will be
-        // no (or few) overlapping keys.
-        if (3 * (filled + map.size) >= 2 * (keys.length + 1)) {
-            resize(2 * (size + map.size));
-        }
-
-        for (int i=0; i<n; i++) {
-            String key = keyTable[i];
-            if (key == null || key == "<deleted key>")
-                continue;
-            insertkey(key, valueTable[i]);
-        }
-=======
     public void update(PyStringMap map) {
         table.putAll(map.table);
->>>>>>> c108aa24
     }
 
     /**
@@ -337,9 +316,6 @@
         return pop(key, null);
     }
 
-<<<<<<< HEAD
-        return new PyTuple(key, val);
-=======
     public PyObject pop(PyObject key, PyObject failobj) {
         Object objKey;
         if (key instanceof PyString) {
@@ -356,30 +332,15 @@
             }
         }
         return value;
->>>>>>> c108aa24
     }
 
     /**
      * Return a copy of the mappings list of (key, value) tuple pairs.
      */
-<<<<<<< HEAD
-    public synchronized PyList items() {
-        String[] keyTable = keys;
-        PyObject[] valueTable = values;
-        int n = keyTable.length;
-
-        PyList l = new PyList();
-        for (int i=0; i<n; i++) {
-            String key = keyTable[i];
-            if (key == null || key == "<deleted key>" || values[i] == null)
-                continue;
-            l.append(new PyTuple(new PyString(key), valueTable[i]));
-=======
     public PyList items() {
         List<PyObject> list = new ArrayList<PyObject>(table.size());
         for (Entry<Object, PyObject> entry : table.entrySet()) {
             list.add(itemTuple(entry));
->>>>>>> c108aa24
         }
         return new PyList(list);
     }
@@ -489,19 +450,9 @@
             this.iterator = s.iterator();
         }
 
-<<<<<<< HEAD
-            switch(type) {
-                case VALUES:
-                    return val;
-                case ITEMS:
-                    return new PyTuple(Py.newString(key), val);
-                default:    // KEYS
-                    return Py.newString(key);
-=======
         public PyObject __iternext__() {
             if (!iterator.hasNext()) {
                 return null;
->>>>>>> c108aa24
             }
             return itemTuple(iterator.next());
         }
