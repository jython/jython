--- conflicted
+++ resolved
@@ -246,14 +246,11 @@
         return __findattr__("__call__") != null;
     }
 
-<<<<<<< HEAD
-=======
     @Override
     public boolean isIndex() {
         return __findattr__("__index__") != null;
     }
 
->>>>>>> 1a297e2c
     public PyObject invoke(String name) {
         PyObject f = ifindlocal(name);
         if (f == null) {
