--- conflicted
+++ resolved
@@ -185,14 +185,9 @@
             // with. If NaN, similarly.
             if (other instanceof PyInteger || other instanceof PyLong) {
                 j = 0.0;
-<<<<<<< HEAD
-            }
-            return -2;
-=======
             } else {
                 return -2;
             }
->>>>>>> 1a297e2c
         } else if (other instanceof PyInteger) {
             j = ((PyInteger)other).getValue();
         } else if (other instanceof PyLong) {
